import pytest
from unittest.mock import AsyncMock, MagicMock, patch
from fastapi import HTTPException, status
from beanie import PydanticObjectId

from app.controller.executed_state import executed_state
from app.models.executed_models import ExecutedRequestModel
from app.models.state_status_enum import StateStatusEnum


class TestExecutedState:
    """Test cases for executed_state function"""

    @pytest.fixture
    def mock_request_id(self):
        return "test-request-id"

    @pytest.fixture
    def mock_namespace(self):
        return "test_namespace"

    @pytest.fixture
    def mock_state_id(self):
        return PydanticObjectId()

    @pytest.fixture
    def mock_background_tasks(self):
        return MagicMock()

    @pytest.fixture
    def mock_state(self):
        state = MagicMock()
        state.id = PydanticObjectId()
        state.status = StateStatusEnum.QUEUED
        state.node_name = "test_node"
        state.namespace_name = "test_namespace"
        state.identifier = "test_identifier"
        state.graph_name = "test_graph"
        state.inputs = {"key": "value"}
        state.parents = {}
        return state

    @pytest.fixture
    def mock_executed_request(self):
        return ExecutedRequestModel(
            outputs=[{"result": "success"}]
        )

    @patch('app.controller.executed_state.State')
    @patch('app.controller.executed_state.create_next_states')
    async def test_executed_state_success_single_output(
        self,
        mock_create_next_states,
        mock_state_class,
        mock_namespace,
        mock_state_id,
        mock_executed_request,
        mock_state,
        mock_background_tasks,
        mock_request_id
    ):
        """Test successful execution of state with single output"""
        # Arrange
        # Mock State.find_one() for finding the state
        # Mock State.find_one().set() for updating the state
        mock_update_query = MagicMock()
        mock_update_query.set = AsyncMock()

        mock_state.save = AsyncMock()

        mock_state.status = StateStatusEnum.QUEUED 
        mock_state.save = AsyncMock()
        mock_state_class.find_one = AsyncMock(return_value=mock_state)   

        # Act
        result = await executed_state(
            mock_namespace,
            mock_state_id,
            mock_executed_request,
            mock_request_id,
            mock_background_tasks
        )

        # Assert
        assert result.status == StateStatusEnum.EXECUTED
        assert mock_state_class.find_one.call_count == 1  # Called once for finding
        mock_background_tasks.add_task.assert_called_once_with(mock_create_next_states, [mock_state.id], mock_state.identifier, mock_state.namespace_name, mock_state.graph_name, mock_state.parents)

    @patch('app.controller.executed_state.State')
    @patch('app.controller.executed_state.create_next_states')
    async def test_executed_state_success_multiple_outputs(
        self,
        mock_create_next_states,
        mock_state_class,
        mock_namespace,
        mock_state_id,
        mock_state,
        mock_background_tasks,
        mock_request_id
    ):
        """Test successful execution of state with multiple outputs"""
        # Arrange
        executed_request = ExecutedRequestModel(
            outputs=[
                {"result": "success1"},
                {"result": "success2"},
                {"result": "success3"}
            ]
        )

        # Mock State.find_one() for finding the state
        # Mock State.find_one().set() for updating the state
        mock_update_query = MagicMock()
        mock_update_query.set = AsyncMock()
        
        # Configure State.find_one to return different values based on call
        # First call returns the state object, second call returns a query object with set method
        # Additional calls in the loop also return query objects with set method
        mock_state_class.find_one = AsyncMock(return_value=mock_state)
        mock_state.save = AsyncMock()
        new_ids = [PydanticObjectId(), PydanticObjectId()]
        mock_state_class.insert_many = AsyncMock(return_value=MagicMock(inserted_ids=new_ids))
        mock_state_class.find = MagicMock(return_value=AsyncMock(to_list=AsyncMock(return_value=[mock_state, mock_state])))
        
        # Mock State.save() for new states
        mock_new_state = MagicMock()
        mock_new_state.save = AsyncMock()
        mock_state_class.return_value = mock_new_state

        # Act
        result = await executed_state(
            mock_namespace,
            mock_state_id,
            executed_request,
            mock_request_id,
            mock_background_tasks
        )

        # Assert
        assert result.status == StateStatusEnum.EXECUTED
        # Should create 2 additional states (3 outputs total, 1 for main state, 2 new states)
        assert mock_state_class.call_count == 2
        # Should add 1 background task with all state IDs
        assert mock_background_tasks.add_task.call_count == 1
        # State.find_one should be called once for finding the state
        assert mock_state_class.find_one.call_count == 1

    @patch('app.controller.executed_state.State')
    async def test_executed_state_not_found(
        self,
        mock_state_class,
        mock_namespace,
        mock_state_id,
        mock_executed_request,
        mock_background_tasks,
        mock_request_id
    ):
        """Test when state is not found"""
        # Arrange
        mock_state_class.find_one = AsyncMock(return_value=None)

        # Act & Assert
        with pytest.raises(HTTPException) as exc_info:
            await executed_state(
                mock_namespace,
                mock_state_id,
                mock_executed_request,
                mock_request_id,
                mock_background_tasks
            )
        
        assert exc_info.value.status_code == status.HTTP_404_NOT_FOUND
        assert exc_info.value.detail == "State not found"

    @patch('app.controller.executed_state.State')
    async def test_executed_state_not_queued(
        self,
        mock_state_class,
        mock_namespace,
        mock_state_id,
        mock_executed_request,
        mock_background_tasks,
        mock_request_id
    ):
        """Test when state is not in QUEUED status"""
        # Arrange
        mock_state = MagicMock()
        mock_state.status = StateStatusEnum.CREATED  # Not QUEUED
        mock_state_class.find_one = AsyncMock(return_value=mock_state)

        # Act & Assert
        with pytest.raises(HTTPException) as exc_info:
            await executed_state(
                mock_namespace,
                mock_state_id,
                mock_executed_request,
                mock_request_id,
                mock_background_tasks
            )
        
        assert exc_info.value.status_code == status.HTTP_400_BAD_REQUEST
        assert exc_info.value.detail == "State is not queued"

    @patch('app.controller.executed_state.State')
    @patch('app.controller.executed_state.create_next_states')
    async def test_executed_state_empty_outputs(
        self,
        mock_create_next_states,
        mock_state_class,
        mock_namespace,
        mock_state_id,
        mock_state,
        mock_background_tasks,
        mock_request_id
    ):
        """Test execution with empty outputs"""
        # Arrange
        executed_request = ExecutedRequestModel(outputs=[])
        
        # Mock State.find_one() for finding the state
        # Mock State.find_one().set() for updating the state
        mock_update_query = MagicMock()
        mock_update_query.set = AsyncMock()
        
        # Configure State.find_one to return different values based on call
        # First call returns the state object, second call returns a query object with set method
        mock_state_class.find_one = AsyncMock(return_value=mock_state)
        mock_state.save = AsyncMock()

        # Act
        result = await executed_state(
            mock_namespace,
            mock_state_id,
            executed_request,
            mock_request_id,
            mock_background_tasks
        )

        # Assert
        assert result.status == StateStatusEnum.EXECUTED
        assert mock_state.outputs == {}
        mock_background_tasks.add_task.assert_called_once_with(mock_create_next_states, [mock_state.id], mock_state.identifier, mock_state.namespace_name, mock_state.graph_name, mock_state.parents)

    @patch('app.controller.executed_state.State')
    async def test_executed_state_database_error(
        self,
        mock_state_class,
        mock_namespace,
        mock_state_id,
        mock_executed_request,
        mock_background_tasks,
        mock_request_id
    ):
        """Test handling of database errors"""
        # Arrange
        mock_state_class.find_one = AsyncMock(side_effect=Exception("Database error"))

        # Act & Assert
        with pytest.raises(Exception) as exc_info:
            await executed_state(
                mock_namespace,
                mock_state_id,
                mock_executed_request,
                mock_request_id,
                mock_background_tasks
            )
        
<<<<<<< HEAD
        assert str(exc_info.value) == "Database error"
=======
        assert str(exc_info.value) == "Database error"

    @patch('app.controller.executed_state.State')
    @patch('app.controller.executed_state.create_next_states')
    async def test_executed_state_general_exception_handling(
        self,
        mock_create_next_states,
        mock_state_class,
        mock_namespace,
        mock_state_id,
        mock_executed_request,
        mock_state,
        mock_background_tasks,
        mock_request_id
    ):
        """Test general exception handling in executed_state function"""
        # Arrange
        mock_state_class.find_one = AsyncMock(return_value=mock_state)
        mock_state.save = AsyncMock(side_effect=Exception("Save error"))

        # Act & Assert
        with pytest.raises(Exception) as exc_info:
            await executed_state(
                mock_namespace,
                mock_state_id,
                mock_executed_request,
                mock_request_id,
                mock_background_tasks
            )
        
        assert str(exc_info.value) == "Save error"

    @patch('app.controller.executed_state.State')
    @patch('app.controller.executed_state.create_next_states')
    async def test_executed_state_state_id_none(
        self,
        mock_create_next_states,
        mock_state_class,
        mock_namespace,
        mock_state_id,
        mock_executed_request,
        mock_background_tasks,
        mock_request_id
    ):
        """Test when state is found but has None ID"""
        # Arrange
        mock_state = MagicMock()
        mock_state.id = None
        mock_state_class.find_one = AsyncMock(return_value=mock_state)

        # Act & Assert
        with pytest.raises(HTTPException) as exc_info:
            await executed_state(
                mock_namespace,
                mock_state_id,
                mock_executed_request,
                mock_request_id,
                mock_background_tasks
            )
        
        assert exc_info.value.status_code == status.HTTP_404_NOT_FOUND
        assert exc_info.value.detail == "State not found"

    @patch('app.controller.executed_state.State')
    @patch('app.controller.executed_state.create_next_states')
    async def test_executed_state_insert_many_partial_failure(
        self,
        mock_create_next_states,
        mock_state_class,
        mock_namespace,
        mock_state_id,
        mock_state,
        mock_background_tasks,
        mock_request_id
    ):
        """Test when insert_many returns partial results (this is valid behavior)"""
        # Arrange
        executed_request = ExecutedRequestModel(
            outputs=[
                {"result": "success1"},
                {"result": "success2"},
                {"result": "success3"}
            ]
        )

        mock_state_class.find_one = AsyncMock(return_value=mock_state)
        mock_state.save = AsyncMock()
        
        # Mock partial insert - only 1 state inserted instead of 2 (this is valid)
        new_ids = [PydanticObjectId()]
        mock_state_class.insert_many = AsyncMock(return_value=MagicMock(inserted_ids=new_ids))
        mock_state_class.find = MagicMock(return_value=AsyncMock(to_list=AsyncMock(return_value=[mock_state])))

        # Act
        result = await executed_state(
            mock_namespace,
            mock_state_id,
            executed_request,
            mock_request_id,
            mock_background_tasks
        )

        # Assert - Should complete successfully with partial results
        assert result.status == StateStatusEnum.EXECUTED

    @patch('app.controller.executed_state.State')
    @patch('app.controller.executed_state.create_next_states')
    async def test_executed_state_insert_many_complete_failure(
        self,
        mock_create_next_states,
        mock_state_class,
        mock_namespace,
        mock_state_id,
        mock_state,
        mock_background_tasks,
        mock_request_id
    ):
        """Test when insert_many returns no inserted states (this is valid behavior)"""
        # Arrange
        executed_request = ExecutedRequestModel(
            outputs=[
                {"result": "success1"},
                {"result": "success2"}
            ]
        )

        mock_state_class.find_one = AsyncMock(return_value=mock_state)
        mock_state.save = AsyncMock()
        
        # Mock complete insert failure - no states inserted (this is valid)
        mock_state_class.insert_many = AsyncMock(return_value=MagicMock(inserted_ids=[]))
        mock_state_class.find = MagicMock(return_value=AsyncMock(to_list=AsyncMock(return_value=[])))

        # Act
        result = await executed_state(
            mock_namespace,
            mock_state_id,
            executed_request,
            mock_request_id,
            mock_background_tasks
        )

        # Assert - Should complete successfully even with no new states
        assert result.status == StateStatusEnum.EXECUTED

    @patch('app.controller.executed_state.State')
    @patch('app.controller.executed_state.create_next_states')
    @patch('app.controller.executed_state.logger')
    async def test_executed_state_logging_info_and_error(
        self,
        mock_logger,
        mock_create_next_states,
        mock_state_class,
        mock_namespace,
        mock_state_id,
        mock_executed_request,
        mock_background_tasks,
        mock_request_id
    ):
        """Test that proper logging occurs during success and error scenarios"""
        # Arrange - Success scenario
        mock_state = MagicMock()
        mock_state.id = PydanticObjectId()
        mock_state.status = StateStatusEnum.QUEUED
        mock_state.save = AsyncMock()
        mock_state_class.find_one = AsyncMock(return_value=mock_state)

        # Act - Success scenario
        await executed_state(
            mock_namespace,
            mock_state_id,
            mock_executed_request,
            mock_request_id,
            mock_background_tasks
        )

        # Assert - Success logging
        mock_logger.info.assert_called_once_with(
            f"Executed state {mock_state_id} for namespace {mock_namespace}",
            x_exosphere_request_id=mock_request_id
        )

        # Arrange - Error scenario
        mock_logger.reset_mock()
        mock_state_class.find_one = AsyncMock(side_effect=Exception("Test error"))

        # Act - Error scenario
        with pytest.raises(Exception):
            await executed_state(
                mock_namespace,
                mock_state_id,
                mock_executed_request,
                mock_request_id,
                mock_background_tasks
            )

        # Assert - Error logging
        mock_logger.error.assert_called_once()
        call_args = mock_logger.error.call_args
        assert f"Error executing state {mock_state_id} for namespace {mock_namespace}" in str(call_args)

    @patch('app.controller.executed_state.State')
    @patch('app.controller.executed_state.create_next_states')
    async def test_executed_state_preserves_state_attributes_for_new_states(
        self,
        mock_create_next_states,
        mock_state_class,
        mock_namespace,
        mock_state_id,
        mock_state,
        mock_background_tasks,
        mock_request_id
    ):
        """Test that new states preserve all necessary attributes from the original state"""
        # Arrange
        executed_request = ExecutedRequestModel(
            outputs=[
                {"result": "success1"},
                {"result": "success2"}
            ]
        )

        # Set up specific state attributes
        mock_state.node_name = "test_node"
        mock_state.namespace_name = "test_namespace"
        mock_state.identifier = "test_identifier"
        mock_state.graph_name = "test_graph"
        mock_state.run_id = "test_run_id"
        mock_state.inputs = {"key": "value"}
        mock_state.parents = {"parent1": PydanticObjectId()}

        mock_state_class.find_one = AsyncMock(return_value=mock_state)
        mock_state.save = AsyncMock()
        
        new_ids = [PydanticObjectId()]
        mock_state_class.insert_many = AsyncMock(return_value=MagicMock(inserted_ids=new_ids))
        mock_state_class.find = MagicMock(return_value=AsyncMock(to_list=AsyncMock(return_value=[mock_state])))

        # Act
        await executed_state(
            mock_namespace,
            mock_state_id,
            executed_request,
            mock_request_id,
            mock_background_tasks
        )

        # Assert that State was called with correct parameters for new state creation
        state_call = mock_state_class.call_args
        assert state_call[1]['node_name'] == mock_state.node_name
        assert state_call[1]['namespace_name'] == mock_state.namespace_name
        assert state_call[1]['identifier'] == mock_state.identifier
        assert state_call[1]['graph_name'] == mock_state.graph_name
        assert state_call[1]['run_id'] == mock_state.run_id
        assert state_call[1]['inputs'] == mock_state.inputs
        assert state_call[1]['parents'] == mock_state.parents
        assert state_call[1]['status'] == StateStatusEnum.EXECUTED
        assert state_call[1]['outputs'] == {"result": "success2"}
        assert state_call[1]['error'] is None

    @patch('app.controller.executed_state.State')
    @patch('app.controller.executed_state.create_next_states')
    async def test_executed_state_all_status_transitions(
        self,
        mock_create_next_states,
        mock_state_class,
        mock_namespace,
        mock_state_id,
        mock_state,
        mock_background_tasks,
        mock_request_id
    ):
        """Test all valid status transitions in executed_state"""
        # Test with QUEUED status (valid)
        mock_state.status = StateStatusEnum.QUEUED
        mock_state_class.find_one = AsyncMock(return_value=mock_state)
        mock_state.save = AsyncMock()

        executed_request = ExecutedRequestModel(outputs=[{"result": "success"}])
        
        result = await executed_state(
            mock_namespace,
            mock_state_id,
            executed_request,
            mock_request_id,
            mock_background_tasks
        )

        assert result.status == StateStatusEnum.EXECUTED
        assert mock_state.status == StateStatusEnum.EXECUTED

        # Test with invalid statuses
        for invalid_status in [StateStatusEnum.CREATED, StateStatusEnum.EXECUTED, 
                              StateStatusEnum.SUCCESS, StateStatusEnum.ERRORED]:
            mock_state.status = invalid_status
            mock_state_class.find_one = AsyncMock(return_value=mock_state)
            
            with pytest.raises(HTTPException) as exc_info:
                await executed_state(
                    mock_namespace,
                    mock_state_id,
                    executed_request,
                    mock_request_id,
                    mock_background_tasks
                )
            
            assert exc_info.value.status_code == status.HTTP_400_BAD_REQUEST
            assert exc_info.value.detail == "State is not queued"
>>>>>>> 89fa36a3
<|MERGE_RESOLUTION|>--- conflicted
+++ resolved
@@ -265,9 +265,6 @@
                 mock_background_tasks
             )
         
-<<<<<<< HEAD
-        assert str(exc_info.value) == "Database error"
-=======
         assert str(exc_info.value) == "Database error"
 
     @patch('app.controller.executed_state.State')
@@ -575,5 +572,4 @@
                 )
             
             assert exc_info.value.status_code == status.HTTP_400_BAD_REQUEST
-            assert exc_info.value.detail == "State is not queued"
->>>>>>> 89fa36a3
+            assert exc_info.value.detail == "State is not queued"
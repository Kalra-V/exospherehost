from app.models.errored_models import ErroredRequestModel, ErroredResponseModel
from fastapi import HTTPException, status
from beanie import PydanticObjectId

from app.models.db.state import State
from app.models.state_status_enum import StateStatusEnum
from app.singletons.logs_manager import LogsManager

logger = LogsManager().get_logger()

async def errored_state(namespace_name: str, state_id: PydanticObjectId, body: ErroredRequestModel, x_exosphere_request_id: str) -> ErroredResponseModel:

    try:
        logger.info(f"Errored state {state_id} for namespace {namespace_name}", x_exosphere_request_id=x_exosphere_request_id)

        state = await State.find_one(State.id == state_id)
        if not state:
            raise HTTPException(status_code=status.HTTP_404_NOT_FOUND, detail="State not found")
        
        if state.status != StateStatusEnum.QUEUED and state.status != StateStatusEnum.EXECUTED:
            raise HTTPException(status_code=status.HTTP_400_BAD_REQUEST, detail="State is not queued or executed")
        
        if state.status == StateStatusEnum.EXECUTED:
            raise HTTPException(status_code=status.HTTP_400_BAD_REQUEST, detail="State is already executed")
        
<<<<<<< HEAD
        state = await State.find_one(State.id == state_id)
        state.status = StateStatusEnum.ERRORED
        state.error = body.error
        await state.save()
        
=======
        state.status = StateStatusEnum.ERRORED
        state.error = body.error
        await state.save()

>>>>>>> ddefa402
        return ErroredResponseModel(status=StateStatusEnum.ERRORED)

    except Exception as e:
        logger.error(f"Error errored state {state_id} for namespace {namespace_name}", x_exosphere_request_id=x_exosphere_request_id, error=e)
        raise e<|MERGE_RESOLUTION|>--- conflicted
+++ resolved
@@ -23,18 +23,10 @@
         if state.status == StateStatusEnum.EXECUTED:
             raise HTTPException(status_code=status.HTTP_400_BAD_REQUEST, detail="State is already executed")
         
-<<<<<<< HEAD
-        state = await State.find_one(State.id == state_id)
-        state.status = StateStatusEnum.ERRORED
-        state.error = body.error
-        await state.save()
-        
-=======
         state.status = StateStatusEnum.ERRORED
         state.error = body.error
         await state.save()
 
->>>>>>> ddefa402
         return ErroredResponseModel(status=StateStatusEnum.ERRORED)
 
     except Exception as e:

--- conflicted
+++ resolved
@@ -45,15 +45,9 @@
             await state.save()
             return
         
-<<<<<<< HEAD
-        cache_states = {}      
-
-        parents = state.parents | {state.identifier: ObjectId(state.id)}
-=======
         cache_states = {}   
 
         parents = state.parents | {state.identifier: state.id}
->>>>>>> ddefa402
 
         for identifier in next_node_identifier:
             next_node_template = graph_template.get_node_by_identifier(identifier)
@@ -148,10 +142,6 @@
                 outputs={},
                 error=None,
                 parents=parents
-<<<<<<< HEAD
-                
-=======
->>>>>>> ddefa402
             )
 
             await new_state.save()

version = 1
revision = 3
requires-python = ">=3.12"

[[package]]
name = "annotated-types"
version = "0.7.0"
source = { registry = "https://pypi.org/simple" }
sdist = { url = "https://files.pythonhosted.org/packages/ee/67/531ea369ba64dcff5ec9c3402f9f51bf748cec26dde048a2f973a4eea7f5/annotated_types-0.7.0.tar.gz", hash = "sha256:aff07c09a53a08bc8cfccb9c85b05f1aa9a2a6f23728d790723543408344ce89", size = 16081, upload-time = "2024-05-20T21:33:25.928Z" }
wheels = [
    { url = "https://files.pythonhosted.org/packages/78/b6/6307fbef88d9b5ee7421e68d78a9f162e0da4900bc5f5793f6d3d0e34fb8/annotated_types-0.7.0-py3-none-any.whl", hash = "sha256:1f02e8b43a8fbbc3f3e0d4f0f4bfc8131bcb4eebe8849b8e5c773f3a1c582a53", size = 13643, upload-time = "2024-05-20T21:33:24.1Z" },
]

[[package]]
name = "anyio"
version = "4.9.0"
source = { registry = "https://pypi.org/simple" }
dependencies = [
    { name = "idna" },
    { name = "sniffio" },
    { name = "typing-extensions", marker = "python_full_version < '3.13'" },
]
sdist = { url = "https://files.pythonhosted.org/packages/95/7d/4c1bd541d4dffa1b52bd83fb8527089e097a106fc90b467a7313b105f840/anyio-4.9.0.tar.gz", hash = "sha256:673c0c244e15788651a4ff38710fea9675823028a6f08a5eda409e0c9840a028", size = 190949, upload-time = "2025-03-17T00:02:54.77Z" }
wheels = [
    { url = "https://files.pythonhosted.org/packages/a1/ee/48ca1a7c89ffec8b6a0c5d02b89c305671d5ffd8d3c94acf8b8c408575bb/anyio-4.9.0-py3-none-any.whl", hash = "sha256:9f76d541cad6e36af7beb62e978876f3b41e3e04f2c1fbf0884604c0a9c4d93c", size = 100916, upload-time = "2025-03-17T00:02:52.713Z" },
]

[[package]]
name = "beanie"
version = "2.0.0"
source = { registry = "https://pypi.org/simple" }
dependencies = [
    { name = "click" },
    { name = "lazy-model" },
    { name = "pydantic" },
    { name = "pymongo" },
    { name = "typing-extensions" },
]
sdist = { url = "https://files.pythonhosted.org/packages/ff/c3/21152df5974f6b690a74a990a1b706102ad694b56bd2a59f7903b6424696/beanie-2.0.0.tar.gz", hash = "sha256:07982e42618cea01722f62d2b4028514a508a2c2c2c71ff85f07f6009112ffb3", size = 169854, upload-time = "2025-07-20T06:55:27.515Z" }
wheels = [
    { url = "https://files.pythonhosted.org/packages/47/36/c40577bc8e3564639b89db32aff1e9e8af14c990e3a7ed85a79b74ec4b78/beanie-2.0.0-py3-none-any.whl", hash = "sha256:0d5c0e0de09f2a316c74d17bbba1ceb68ebcbfd3046ae5be69038b2023682372", size = 87051, upload-time = "2025-07-20T06:55:25.944Z" },
]

[[package]]
name = "certifi"
version = "2025.8.3"
source = { registry = "https://pypi.org/simple" }
sdist = { url = "https://files.pythonhosted.org/packages/dc/67/960ebe6bf230a96cda2e0abcf73af550ec4f090005363542f0765df162e0/certifi-2025.8.3.tar.gz", hash = "sha256:e564105f78ded564e3ae7c923924435e1daa7463faeab5bb932bc53ffae63407", size = 162386, upload-time = "2025-08-03T03:07:47.08Z" }
wheels = [
    { url = "https://files.pythonhosted.org/packages/e5/48/1549795ba7742c948d2ad169c1c8cdbae65bc450d6cd753d124b17c8cd32/certifi-2025.8.3-py3-none-any.whl", hash = "sha256:f6c12493cfb1b06ba2ff328595af9350c65d6644968e5d3a2ffd78699af217a5", size = 161216, upload-time = "2025-08-03T03:07:45.777Z" },
]

[[package]]
name = "cffi"
version = "1.17.1"
source = { registry = "https://pypi.org/simple" }
dependencies = [
    { name = "pycparser" },
]
sdist = { url = "https://files.pythonhosted.org/packages/fc/97/c783634659c2920c3fc70419e3af40972dbaf758daa229a7d6ea6135c90d/cffi-1.17.1.tar.gz", hash = "sha256:1c39c6016c32bc48dd54561950ebd6836e1670f2ae46128f67cf49e789c52824", size = 516621, upload-time = "2024-09-04T20:45:21.852Z" }
wheels = [
    { url = "https://files.pythonhosted.org/packages/5a/84/e94227139ee5fb4d600a7a4927f322e1d4aea6fdc50bd3fca8493caba23f/cffi-1.17.1-cp312-cp312-macosx_10_9_x86_64.whl", hash = "sha256:805b4371bf7197c329fcb3ead37e710d1bca9da5d583f5073b799d5c5bd1eee4", size = 183178, upload-time = "2024-09-04T20:44:12.232Z" },
    { url = "https://files.pythonhosted.org/packages/da/ee/fb72c2b48656111c4ef27f0f91da355e130a923473bf5ee75c5643d00cca/cffi-1.17.1-cp312-cp312-macosx_11_0_arm64.whl", hash = "sha256:733e99bc2df47476e3848417c5a4540522f234dfd4ef3ab7fafdf555b082ec0c", size = 178840, upload-time = "2024-09-04T20:44:13.739Z" },
    { url = "https://files.pythonhosted.org/packages/cc/b6/db007700f67d151abadf508cbfd6a1884f57eab90b1bb985c4c8c02b0f28/cffi-1.17.1-cp312-cp312-manylinux_2_12_i686.manylinux2010_i686.manylinux_2_17_i686.manylinux2014_i686.whl", hash = "sha256:1257bdabf294dceb59f5e70c64a3e2f462c30c7ad68092d01bbbfb1c16b1ba36", size = 454803, upload-time = "2024-09-04T20:44:15.231Z" },
    { url = "https://files.pythonhosted.org/packages/1a/df/f8d151540d8c200eb1c6fba8cd0dfd40904f1b0682ea705c36e6c2e97ab3/cffi-1.17.1-cp312-cp312-manylinux_2_17_aarch64.manylinux2014_aarch64.whl", hash = "sha256:da95af8214998d77a98cc14e3a3bd00aa191526343078b530ceb0bd710fb48a5", size = 478850, upload-time = "2024-09-04T20:44:17.188Z" },
    { url = "https://files.pythonhosted.org/packages/28/c0/b31116332a547fd2677ae5b78a2ef662dfc8023d67f41b2a83f7c2aa78b1/cffi-1.17.1-cp312-cp312-manylinux_2_17_ppc64le.manylinux2014_ppc64le.whl", hash = "sha256:d63afe322132c194cf832bfec0dc69a99fb9bb6bbd550f161a49e9e855cc78ff", size = 485729, upload-time = "2024-09-04T20:44:18.688Z" },
    { url = "https://files.pythonhosted.org/packages/91/2b/9a1ddfa5c7f13cab007a2c9cc295b70fbbda7cb10a286aa6810338e60ea1/cffi-1.17.1-cp312-cp312-manylinux_2_17_s390x.manylinux2014_s390x.whl", hash = "sha256:f79fc4fc25f1c8698ff97788206bb3c2598949bfe0fef03d299eb1b5356ada99", size = 471256, upload-time = "2024-09-04T20:44:20.248Z" },
    { url = "https://files.pythonhosted.org/packages/b2/d5/da47df7004cb17e4955df6a43d14b3b4ae77737dff8bf7f8f333196717bf/cffi-1.17.1-cp312-cp312-manylinux_2_17_x86_64.manylinux2014_x86_64.whl", hash = "sha256:b62ce867176a75d03a665bad002af8e6d54644fad99a3c70905c543130e39d93", size = 479424, upload-time = "2024-09-04T20:44:21.673Z" },
    { url = "https://files.pythonhosted.org/packages/0b/ac/2a28bcf513e93a219c8a4e8e125534f4f6db03e3179ba1c45e949b76212c/cffi-1.17.1-cp312-cp312-musllinux_1_1_aarch64.whl", hash = "sha256:386c8bf53c502fff58903061338ce4f4950cbdcb23e2902d86c0f722b786bbe3", size = 484568, upload-time = "2024-09-04T20:44:23.245Z" },
    { url = "https://files.pythonhosted.org/packages/d4/38/ca8a4f639065f14ae0f1d9751e70447a261f1a30fa7547a828ae08142465/cffi-1.17.1-cp312-cp312-musllinux_1_1_x86_64.whl", hash = "sha256:4ceb10419a9adf4460ea14cfd6bc43d08701f0835e979bf821052f1805850fe8", size = 488736, upload-time = "2024-09-04T20:44:24.757Z" },
    { url = "https://files.pythonhosted.org/packages/86/c5/28b2d6f799ec0bdecf44dced2ec5ed43e0eb63097b0f58c293583b406582/cffi-1.17.1-cp312-cp312-win32.whl", hash = "sha256:a08d7e755f8ed21095a310a693525137cfe756ce62d066e53f502a83dc550f65", size = 172448, upload-time = "2024-09-04T20:44:26.208Z" },
    { url = "https://files.pythonhosted.org/packages/50/b9/db34c4755a7bd1cb2d1603ac3863f22bcecbd1ba29e5ee841a4bc510b294/cffi-1.17.1-cp312-cp312-win_amd64.whl", hash = "sha256:51392eae71afec0d0c8fb1a53b204dbb3bcabcb3c9b807eedf3e1e6ccf2de903", size = 181976, upload-time = "2024-09-04T20:44:27.578Z" },
    { url = "https://files.pythonhosted.org/packages/8d/f8/dd6c246b148639254dad4d6803eb6a54e8c85c6e11ec9df2cffa87571dbe/cffi-1.17.1-cp313-cp313-macosx_10_13_x86_64.whl", hash = "sha256:f3a2b4222ce6b60e2e8b337bb9596923045681d71e5a082783484d845390938e", size = 182989, upload-time = "2024-09-04T20:44:28.956Z" },
    { url = "https://files.pythonhosted.org/packages/8b/f1/672d303ddf17c24fc83afd712316fda78dc6fce1cd53011b839483e1ecc8/cffi-1.17.1-cp313-cp313-macosx_11_0_arm64.whl", hash = "sha256:0984a4925a435b1da406122d4d7968dd861c1385afe3b45ba82b750f229811e2", size = 178802, upload-time = "2024-09-04T20:44:30.289Z" },
    { url = "https://files.pythonhosted.org/packages/0e/2d/eab2e858a91fdff70533cab61dcff4a1f55ec60425832ddfdc9cd36bc8af/cffi-1.17.1-cp313-cp313-manylinux_2_12_i686.manylinux2010_i686.manylinux_2_17_i686.manylinux2014_i686.whl", hash = "sha256:d01b12eeeb4427d3110de311e1774046ad344f5b1a7403101878976ecd7a10f3", size = 454792, upload-time = "2024-09-04T20:44:32.01Z" },
    { url = "https://files.pythonhosted.org/packages/75/b2/fbaec7c4455c604e29388d55599b99ebcc250a60050610fadde58932b7ee/cffi-1.17.1-cp313-cp313-manylinux_2_17_aarch64.manylinux2014_aarch64.whl", hash = "sha256:706510fe141c86a69c8ddc029c7910003a17353970cff3b904ff0686a5927683", size = 478893, upload-time = "2024-09-04T20:44:33.606Z" },
    { url = "https://files.pythonhosted.org/packages/4f/b7/6e4a2162178bf1935c336d4da8a9352cccab4d3a5d7914065490f08c0690/cffi-1.17.1-cp313-cp313-manylinux_2_17_ppc64le.manylinux2014_ppc64le.whl", hash = "sha256:de55b766c7aa2e2a3092c51e0483d700341182f08e67c63630d5b6f200bb28e5", size = 485810, upload-time = "2024-09-04T20:44:35.191Z" },
    { url = "https://files.pythonhosted.org/packages/c7/8a/1d0e4a9c26e54746dc08c2c6c037889124d4f59dffd853a659fa545f1b40/cffi-1.17.1-cp313-cp313-manylinux_2_17_s390x.manylinux2014_s390x.whl", hash = "sha256:c59d6e989d07460165cc5ad3c61f9fd8f1b4796eacbd81cee78957842b834af4", size = 471200, upload-time = "2024-09-04T20:44:36.743Z" },
    { url = "https://files.pythonhosted.org/packages/26/9f/1aab65a6c0db35f43c4d1b4f580e8df53914310afc10ae0397d29d697af4/cffi-1.17.1-cp313-cp313-manylinux_2_17_x86_64.manylinux2014_x86_64.whl", hash = "sha256:dd398dbc6773384a17fe0d3e7eeb8d1a21c2200473ee6806bb5e6a8e62bb73dd", size = 479447, upload-time = "2024-09-04T20:44:38.492Z" },
    { url = "https://files.pythonhosted.org/packages/5f/e4/fb8b3dd8dc0e98edf1135ff067ae070bb32ef9d509d6cb0f538cd6f7483f/cffi-1.17.1-cp313-cp313-musllinux_1_1_aarch64.whl", hash = "sha256:3edc8d958eb099c634dace3c7e16560ae474aa3803a5df240542b305d14e14ed", size = 484358, upload-time = "2024-09-04T20:44:40.046Z" },
    { url = "https://files.pythonhosted.org/packages/f1/47/d7145bf2dc04684935d57d67dff9d6d795b2ba2796806bb109864be3a151/cffi-1.17.1-cp313-cp313-musllinux_1_1_x86_64.whl", hash = "sha256:72e72408cad3d5419375fc87d289076ee319835bdfa2caad331e377589aebba9", size = 488469, upload-time = "2024-09-04T20:44:41.616Z" },
    { url = "https://files.pythonhosted.org/packages/bf/ee/f94057fa6426481d663b88637a9a10e859e492c73d0384514a17d78ee205/cffi-1.17.1-cp313-cp313-win32.whl", hash = "sha256:e03eab0a8677fa80d646b5ddece1cbeaf556c313dcfac435ba11f107ba117b5d", size = 172475, upload-time = "2024-09-04T20:44:43.733Z" },
    { url = "https://files.pythonhosted.org/packages/7c/fc/6a8cb64e5f0324877d503c854da15d76c1e50eb722e320b15345c4d0c6de/cffi-1.17.1-cp313-cp313-win_amd64.whl", hash = "sha256:f6a16c31041f09ead72d69f583767292f750d24913dadacf5756b966aacb3f1a", size = 182009, upload-time = "2024-09-04T20:44:45.309Z" },
]

[[package]]
name = "click"
version = "8.2.1"
source = { registry = "https://pypi.org/simple" }
dependencies = [
    { name = "colorama", marker = "sys_platform == 'win32'" },
]
sdist = { url = "https://files.pythonhosted.org/packages/60/6c/8ca2efa64cf75a977a0d7fac081354553ebe483345c734fb6b6515d96bbc/click-8.2.1.tar.gz", hash = "sha256:27c491cc05d968d271d5a1db13e3b5a184636d9d930f148c50b038f0d0646202", size = 286342, upload-time = "2025-05-20T23:19:49.832Z" }
wheels = [
    { url = "https://files.pythonhosted.org/packages/85/32/10bb5764d90a8eee674e9dc6f4db6a0ab47c8c4d0d83c27f7c39ac415a4d/click-8.2.1-py3-none-any.whl", hash = "sha256:61a3265b914e850b85317d0b3109c7f8cd35a670f963866005d6ef1d5175a12b", size = 102215, upload-time = "2025-05-20T23:19:47.796Z" },
]

[[package]]
name = "colorama"
version = "0.4.6"
source = { registry = "https://pypi.org/simple" }
sdist = { url = "https://files.pythonhosted.org/packages/d8/53/6f443c9a4a8358a93a6792e2acffb9d9d5cb0a5cfd8802644b7b1c9a02e4/colorama-0.4.6.tar.gz", hash = "sha256:08695f5cb7ed6e0531a20572697297273c47b8cae5a63ffc6d6ed5c201be6e44", size = 27697, upload-time = "2022-10-25T02:36:22.414Z" }
wheels = [
    { url = "https://files.pythonhosted.org/packages/d1/d6/3965ed04c63042e047cb6a3e6ed1a63a35087b6a609aa3a15ed8ac56c221/colorama-0.4.6-py2.py3-none-any.whl", hash = "sha256:4f1d9991f5acc0ca119f9d443620b77f9d6b33703e51011c16baf57afb285fc6", size = 25335, upload-time = "2022-10-25T02:36:20.889Z" },
]

[[package]]
name = "coverage"
version = "7.10.3"
source = { registry = "https://pypi.org/simple" }
sdist = { url = "https://files.pythonhosted.org/packages/f4/2c/253cc41cd0f40b84c1c34c5363e0407d73d4a1cae005fed6db3b823175bd/coverage-7.10.3.tar.gz", hash = "sha256:812ba9250532e4a823b070b0420a36499859542335af3dca8f47fc6aa1a05619", size = 822936, upload-time = "2025-08-10T21:27:39.968Z" }
wheels = [
    { url = "https://files.pythonhosted.org/packages/b8/62/13c0b66e966c43d7aa64dadc8cd2afa1f5a2bf9bb863bdabc21fb94e8b63/coverage-7.10.3-cp312-cp312-macosx_10_13_x86_64.whl", hash = "sha256:449c1e2d3a84d18bd204258a897a87bc57380072eb2aded6a5b5226046207b42", size = 216262, upload-time = "2025-08-10T21:25:55.367Z" },
    { url = "https://files.pythonhosted.org/packages/b5/f0/59fdf79be7ac2f0206fc739032f482cfd3f66b18f5248108ff192741beae/coverage-7.10.3-cp312-cp312-macosx_11_0_arm64.whl", hash = "sha256:1d4f9ce50b9261ad196dc2b2e9f1fbbee21651b54c3097a25ad783679fd18294", size = 216496, upload-time = "2025-08-10T21:25:56.759Z" },
    { url = "https://files.pythonhosted.org/packages/34/b1/bc83788ba31bde6a0c02eb96bbc14b2d1eb083ee073beda18753fa2c4c66/coverage-7.10.3-cp312-cp312-manylinux1_i686.manylinux_2_28_i686.manylinux_2_5_i686.whl", hash = "sha256:4dd4564207b160d0d45c36a10bc0a3d12563028e8b48cd6459ea322302a156d7", size = 247989, upload-time = "2025-08-10T21:25:58.067Z" },
    { url = "https://files.pythonhosted.org/packages/0c/29/f8bdf88357956c844bd872e87cb16748a37234f7f48c721dc7e981145eb7/coverage-7.10.3-cp312-cp312-manylinux1_x86_64.manylinux_2_28_x86_64.manylinux_2_5_x86_64.whl", hash = "sha256:5ca3c9530ee072b7cb6a6ea7b640bcdff0ad3b334ae9687e521e59f79b1d0437", size = 250738, upload-time = "2025-08-10T21:25:59.406Z" },
    { url = "https://files.pythonhosted.org/packages/ae/df/6396301d332b71e42bbe624670af9376f63f73a455cc24723656afa95796/coverage-7.10.3-cp312-cp312-manylinux2014_aarch64.manylinux_2_17_aarch64.manylinux_2_28_aarch64.whl", hash = "sha256:b6df359e59fa243c9925ae6507e27f29c46698359f45e568fd51b9315dbbe587", size = 251868, upload-time = "2025-08-10T21:26:00.65Z" },
    { url = "https://files.pythonhosted.org/packages/91/21/d760b2df6139b6ef62c9cc03afb9bcdf7d6e36ed4d078baacffa618b4c1c/coverage-7.10.3-cp312-cp312-musllinux_1_2_aarch64.whl", hash = "sha256:a181e4c2c896c2ff64c6312db3bda38e9ade2e1aa67f86a5628ae85873786cea", size = 249790, upload-time = "2025-08-10T21:26:02.009Z" },
    { url = "https://files.pythonhosted.org/packages/69/91/5dcaa134568202397fa4023d7066d4318dc852b53b428052cd914faa05e1/coverage-7.10.3-cp312-cp312-musllinux_1_2_i686.whl", hash = "sha256:a374d4e923814e8b72b205ef6b3d3a647bb50e66f3558582eda074c976923613", size = 247907, upload-time = "2025-08-10T21:26:03.757Z" },
    { url = "https://files.pythonhosted.org/packages/38/ed/70c0e871cdfef75f27faceada461206c1cc2510c151e1ef8d60a6fedda39/coverage-7.10.3-cp312-cp312-musllinux_1_2_x86_64.whl", hash = "sha256:daeefff05993e5e8c6e7499a8508e7bd94502b6b9a9159c84fd1fe6bce3151cb", size = 249344, upload-time = "2025-08-10T21:26:05.11Z" },
    { url = "https://files.pythonhosted.org/packages/5f/55/c8a273ed503cedc07f8a00dcd843daf28e849f0972e4c6be4c027f418ad6/coverage-7.10.3-cp312-cp312-win32.whl", hash = "sha256:187ecdcac21f9636d570e419773df7bd2fda2e7fa040f812e7f95d0bddf5f79a", size = 218693, upload-time = "2025-08-10T21:26:06.534Z" },
    { url = "https://files.pythonhosted.org/packages/94/58/dd3cfb2473b85be0b6eb8c5b6d80b6fc3f8f23611e69ef745cef8cf8bad5/coverage-7.10.3-cp312-cp312-win_amd64.whl", hash = "sha256:4a50ad2524ee7e4c2a95e60d2b0b83283bdfc745fe82359d567e4f15d3823eb5", size = 219501, upload-time = "2025-08-10T21:26:08.195Z" },
    { url = "https://files.pythonhosted.org/packages/56/af/7cbcbf23d46de6f24246e3f76b30df099d05636b30c53c158a196f7da3ad/coverage-7.10.3-cp312-cp312-win_arm64.whl", hash = "sha256:c112f04e075d3495fa3ed2200f71317da99608cbb2e9345bdb6de8819fc30571", size = 218135, upload-time = "2025-08-10T21:26:09.584Z" },
    { url = "https://files.pythonhosted.org/packages/0a/ff/239e4de9cc149c80e9cc359fab60592365b8c4cbfcad58b8a939d18c6898/coverage-7.10.3-cp313-cp313-macosx_10_13_x86_64.whl", hash = "sha256:b99e87304ffe0eb97c5308447328a584258951853807afdc58b16143a530518a", size = 216298, upload-time = "2025-08-10T21:26:10.973Z" },
    { url = "https://files.pythonhosted.org/packages/56/da/28717da68f8ba68f14b9f558aaa8f3e39ada8b9a1ae4f4977c8f98b286d5/coverage-7.10.3-cp313-cp313-macosx_11_0_arm64.whl", hash = "sha256:4af09c7574d09afbc1ea7da9dcea23665c01f3bc1b1feb061dac135f98ffc53a", size = 216546, upload-time = "2025-08-10T21:26:12.616Z" },
    { url = "https://files.pythonhosted.org/packages/de/bb/e1ade16b9e3f2d6c323faeb6bee8e6c23f3a72760a5d9af102ef56a656cb/coverage-7.10.3-cp313-cp313-manylinux1_i686.manylinux_2_28_i686.manylinux_2_5_i686.whl", hash = "sha256:488e9b50dc5d2aa9521053cfa706209e5acf5289e81edc28291a24f4e4488f46", size = 247538, upload-time = "2025-08-10T21:26:14.455Z" },
    { url = "https://files.pythonhosted.org/packages/ea/2f/6ae1db51dc34db499bfe340e89f79a63bd115fc32513a7bacdf17d33cd86/coverage-7.10.3-cp313-cp313-manylinux1_x86_64.manylinux_2_28_x86_64.manylinux_2_5_x86_64.whl", hash = "sha256:913ceddb4289cbba3a310704a424e3fb7aac2bc0c3a23ea473193cb290cf17d4", size = 250141, upload-time = "2025-08-10T21:26:15.787Z" },
    { url = "https://files.pythonhosted.org/packages/4f/ed/33efd8819895b10c66348bf26f011dd621e804866c996ea6893d682218df/coverage-7.10.3-cp313-cp313-manylinux2014_aarch64.manylinux_2_17_aarch64.manylinux_2_28_aarch64.whl", hash = "sha256:6b1f91cbc78c7112ab84ed2a8defbccd90f888fcae40a97ddd6466b0bec6ae8a", size = 251415, upload-time = "2025-08-10T21:26:17.535Z" },
    { url = "https://files.pythonhosted.org/packages/26/04/cb83826f313d07dc743359c9914d9bc460e0798da9a0e38b4f4fabc207ed/coverage-7.10.3-cp313-cp313-musllinux_1_2_aarch64.whl", hash = "sha256:b0bac054d45af7cd938834b43a9878b36ea92781bcb009eab040a5b09e9927e3", size = 249575, upload-time = "2025-08-10T21:26:18.921Z" },
    { url = "https://files.pythonhosted.org/packages/2d/fd/ae963c7a8e9581c20fa4355ab8940ca272554d8102e872dbb932a644e410/coverage-7.10.3-cp313-cp313-musllinux_1_2_i686.whl", hash = "sha256:fe72cbdd12d9e0f4aca873fa6d755e103888a7f9085e4a62d282d9d5b9f7928c", size = 247466, upload-time = "2025-08-10T21:26:20.263Z" },
    { url = "https://files.pythonhosted.org/packages/99/e8/b68d1487c6af370b8d5ef223c6d7e250d952c3acfbfcdbf1a773aa0da9d2/coverage-7.10.3-cp313-cp313-musllinux_1_2_x86_64.whl", hash = "sha256:c1e2e927ab3eadd7c244023927d646e4c15c65bb2ac7ae3c3e9537c013700d21", size = 249084, upload-time = "2025-08-10T21:26:21.638Z" },
    { url = "https://files.pythonhosted.org/packages/66/4d/a0bcb561645c2c1e21758d8200443669d6560d2a2fb03955291110212ec4/coverage-7.10.3-cp313-cp313-win32.whl", hash = "sha256:24d0c13de473b04920ddd6e5da3c08831b1170b8f3b17461d7429b61cad59ae0", size = 218735, upload-time = "2025-08-10T21:26:23.009Z" },
    { url = "https://files.pythonhosted.org/packages/6a/c3/78b4adddbc0feb3b223f62761e5f9b4c5a758037aaf76e0a5845e9e35e48/coverage-7.10.3-cp313-cp313-win_amd64.whl", hash = "sha256:3564aae76bce4b96e2345cf53b4c87e938c4985424a9be6a66ee902626edec4c", size = 219531, upload-time = "2025-08-10T21:26:24.474Z" },
    { url = "https://files.pythonhosted.org/packages/70/1b/1229c0b2a527fa5390db58d164aa896d513a1fbb85a1b6b6676846f00552/coverage-7.10.3-cp313-cp313-win_arm64.whl", hash = "sha256:f35580f19f297455f44afcd773c9c7a058e52eb6eb170aa31222e635f2e38b87", size = 218162, upload-time = "2025-08-10T21:26:25.847Z" },
    { url = "https://files.pythonhosted.org/packages/fc/26/1c1f450e15a3bf3eaecf053ff64538a2612a23f05b21d79ce03be9ff5903/coverage-7.10.3-cp313-cp313t-macosx_10_13_x86_64.whl", hash = "sha256:07009152f497a0464ffdf2634586787aea0e69ddd023eafb23fc38267db94b84", size = 217003, upload-time = "2025-08-10T21:26:27.231Z" },
    { url = "https://files.pythonhosted.org/packages/29/96/4b40036181d8c2948454b458750960956a3c4785f26a3c29418bbbee1666/coverage-7.10.3-cp313-cp313t-macosx_11_0_arm64.whl", hash = "sha256:8dd2ba5f0c7e7e8cc418be2f0c14c4d9e3f08b8fb8e4c0f83c2fe87d03eb655e", size = 217238, upload-time = "2025-08-10T21:26:28.83Z" },
    { url = "https://files.pythonhosted.org/packages/62/23/8dfc52e95da20957293fb94d97397a100e63095ec1e0ef5c09dd8c6f591a/coverage-7.10.3-cp313-cp313t-manylinux1_i686.manylinux_2_28_i686.manylinux_2_5_i686.whl", hash = "sha256:1ae22b97003c74186e034a93e4f946c75fad8c0ce8d92fbbc168b5e15ee2841f", size = 258561, upload-time = "2025-08-10T21:26:30.475Z" },
    { url = "https://files.pythonhosted.org/packages/59/95/00e7fcbeda3f632232f4c07dde226afe3511a7781a000aa67798feadc535/coverage-7.10.3-cp313-cp313t-manylinux1_x86_64.manylinux_2_28_x86_64.manylinux_2_5_x86_64.whl", hash = "sha256:eb329f1046888a36b1dc35504d3029e1dd5afe2196d94315d18c45ee380f67d5", size = 260735, upload-time = "2025-08-10T21:26:32.333Z" },
    { url = "https://files.pythonhosted.org/packages/9e/4c/f4666cbc4571804ba2a65b078ff0de600b0b577dc245389e0bc9b69ae7ca/coverage-7.10.3-cp313-cp313t-manylinux2014_aarch64.manylinux_2_17_aarch64.manylinux_2_28_aarch64.whl", hash = "sha256:ce01048199a91f07f96ca3074b0c14021f4fe7ffd29a3e6a188ac60a5c3a4af8", size = 262960, upload-time = "2025-08-10T21:26:33.701Z" },
    { url = "https://files.pythonhosted.org/packages/c1/a5/8a9e8a7b12a290ed98b60f73d1d3e5e9ced75a4c94a0d1a671ce3ddfff2a/coverage-7.10.3-cp313-cp313t-musllinux_1_2_aarch64.whl", hash = "sha256:08b989a06eb9dfacf96d42b7fb4c9a22bafa370d245dc22fa839f2168c6f9fa1", size = 260515, upload-time = "2025-08-10T21:26:35.16Z" },
    { url = "https://files.pythonhosted.org/packages/86/11/bb59f7f33b2cac0c5b17db0d9d0abba9c90d9eda51a6e727b43bd5fce4ae/coverage-7.10.3-cp313-cp313t-musllinux_1_2_i686.whl", hash = "sha256:669fe0d4e69c575c52148511029b722ba8d26e8a3129840c2ce0522e1452b256", size = 258278, upload-time = "2025-08-10T21:26:36.539Z" },
    { url = "https://files.pythonhosted.org/packages/cc/22/3646f8903743c07b3e53fded0700fed06c580a980482f04bf9536657ac17/coverage-7.10.3-cp313-cp313t-musllinux_1_2_x86_64.whl", hash = "sha256:3262d19092771c83f3413831d9904b1ccc5f98da5de4ffa4ad67f5b20c7aaf7b", size = 259408, upload-time = "2025-08-10T21:26:37.954Z" },
    { url = "https://files.pythonhosted.org/packages/d2/5c/6375e9d905da22ddea41cd85c30994b8b6f6c02e44e4c5744b76d16b026f/coverage-7.10.3-cp313-cp313t-win32.whl", hash = "sha256:cc0ee4b2ccd42cab7ee6be46d8a67d230cb33a0a7cd47a58b587a7063b6c6b0e", size = 219396, upload-time = "2025-08-10T21:26:39.426Z" },
    { url = "https://files.pythonhosted.org/packages/33/3b/7da37fd14412b8c8b6e73c3e7458fef6b1b05a37f990a9776f88e7740c89/coverage-7.10.3-cp313-cp313t-win_amd64.whl", hash = "sha256:03db599f213341e2960430984e04cf35fb179724e052a3ee627a068653cf4a7c", size = 220458, upload-time = "2025-08-10T21:26:40.905Z" },
    { url = "https://files.pythonhosted.org/packages/28/cc/59a9a70f17edab513c844ee7a5c63cf1057041a84cc725b46a51c6f8301b/coverage-7.10.3-cp313-cp313t-win_arm64.whl", hash = "sha256:46eae7893ba65f53c71284585a262f083ef71594f05ec5c85baf79c402369098", size = 218722, upload-time = "2025-08-10T21:26:42.362Z" },
    { url = "https://files.pythonhosted.org/packages/2d/84/bb773b51a06edbf1231b47dc810a23851f2796e913b335a0fa364773b842/coverage-7.10.3-cp314-cp314-macosx_10_13_x86_64.whl", hash = "sha256:bce8b8180912914032785850d8f3aacb25ec1810f5f54afc4a8b114e7a9b55de", size = 216280, upload-time = "2025-08-10T21:26:44.132Z" },
    { url = "https://files.pythonhosted.org/packages/92/a8/4d8ca9c111d09865f18d56facff64d5fa076a5593c290bd1cfc5dceb8dba/coverage-7.10.3-cp314-cp314-macosx_11_0_arm64.whl", hash = "sha256:07790b4b37d56608536f7c1079bd1aa511567ac2966d33d5cec9cf520c50a7c8", size = 216557, upload-time = "2025-08-10T21:26:45.598Z" },
    { url = "https://files.pythonhosted.org/packages/fe/b2/eb668bfc5060194bc5e1ccd6f664e8e045881cfee66c42a2aa6e6c5b26e8/coverage-7.10.3-cp314-cp314-manylinux1_i686.manylinux_2_28_i686.manylinux_2_5_i686.whl", hash = "sha256:e79367ef2cd9166acedcbf136a458dfe9a4a2dd4d1ee95738fb2ee581c56f667", size = 247598, upload-time = "2025-08-10T21:26:47.081Z" },
    { url = "https://files.pythonhosted.org/packages/fd/b0/9faa4ac62c8822219dd83e5d0e73876398af17d7305968aed8d1606d1830/coverage-7.10.3-cp314-cp314-manylinux1_x86_64.manylinux_2_28_x86_64.manylinux_2_5_x86_64.whl", hash = "sha256:419d2a0f769f26cb1d05e9ccbc5eab4cb5d70231604d47150867c07822acbdf4", size = 250131, upload-time = "2025-08-10T21:26:48.65Z" },
    { url = "https://files.pythonhosted.org/packages/4e/90/203537e310844d4bf1bdcfab89c1e05c25025c06d8489b9e6f937ad1a9e2/coverage-7.10.3-cp314-cp314-manylinux2014_aarch64.manylinux_2_17_aarch64.manylinux_2_28_aarch64.whl", hash = "sha256:ee221cf244757cdc2ac882e3062ab414b8464ad9c884c21e878517ea64b3fa26", size = 251485, upload-time = "2025-08-10T21:26:50.368Z" },
    { url = "https://files.pythonhosted.org/packages/b9/b2/9d894b26bc53c70a1fe503d62240ce6564256d6d35600bdb86b80e516e7d/coverage-7.10.3-cp314-cp314-musllinux_1_2_aarch64.whl", hash = "sha256:c2079d8cdd6f7373d628e14b3357f24d1db02c9dc22e6a007418ca7a2be0435a", size = 249488, upload-time = "2025-08-10T21:26:52.045Z" },
    { url = "https://files.pythonhosted.org/packages/b4/28/af167dbac5281ba6c55c933a0ca6675d68347d5aee39cacc14d44150b922/coverage-7.10.3-cp314-cp314-musllinux_1_2_i686.whl", hash = "sha256:bd8df1f83c0703fa3ca781b02d36f9ec67ad9cb725b18d486405924f5e4270bd", size = 247419, upload-time = "2025-08-10T21:26:53.533Z" },
    { url = "https://files.pythonhosted.org/packages/f4/1c/9a4ddc9f0dcb150d4cd619e1c4bb39bcf694c6129220bdd1e5895d694dda/coverage-7.10.3-cp314-cp314-musllinux_1_2_x86_64.whl", hash = "sha256:6b4e25e0fa335c8aa26e42a52053f3786a61cc7622b4d54ae2dad994aa754fec", size = 248917, upload-time = "2025-08-10T21:26:55.11Z" },
    { url = "https://files.pythonhosted.org/packages/92/27/c6a60c7cbe10dbcdcd7fc9ee89d531dc04ea4c073800279bb269954c5a9f/coverage-7.10.3-cp314-cp314-win32.whl", hash = "sha256:d7c3d02c2866deb217dce664c71787f4b25420ea3eaf87056f44fb364a3528f5", size = 218999, upload-time = "2025-08-10T21:26:56.637Z" },
    { url = "https://files.pythonhosted.org/packages/36/09/a94c1369964ab31273576615d55e7d14619a1c47a662ed3e2a2fe4dee7d4/coverage-7.10.3-cp314-cp314-win_amd64.whl", hash = "sha256:9c8916d44d9e0fe6cdb2227dc6b0edd8bc6c8ef13438bbbf69af7482d9bb9833", size = 219801, upload-time = "2025-08-10T21:26:58.207Z" },
    { url = "https://files.pythonhosted.org/packages/23/59/f5cd2a80f401c01cf0f3add64a7b791b7d53fd6090a4e3e9ea52691cf3c4/coverage-7.10.3-cp314-cp314-win_arm64.whl", hash = "sha256:1007d6a2b3cf197c57105cc1ba390d9ff7f0bee215ced4dea530181e49c65ab4", size = 218381, upload-time = "2025-08-10T21:26:59.707Z" },
    { url = "https://files.pythonhosted.org/packages/73/3d/89d65baf1ea39e148ee989de6da601469ba93c1d905b17dfb0b83bd39c96/coverage-7.10.3-cp314-cp314t-macosx_10_13_x86_64.whl", hash = "sha256:ebc8791d346410d096818788877d675ca55c91db87d60e8f477bd41c6970ffc6", size = 217019, upload-time = "2025-08-10T21:27:01.242Z" },
    { url = "https://files.pythonhosted.org/packages/7d/7d/d9850230cd9c999ce3a1e600f85c2fff61a81c301334d7a1faa1a5ba19c8/coverage-7.10.3-cp314-cp314t-macosx_11_0_arm64.whl", hash = "sha256:1f4e4d8e75f6fd3c6940ebeed29e3d9d632e1f18f6fb65d33086d99d4d073241", size = 217237, upload-time = "2025-08-10T21:27:03.442Z" },
    { url = "https://files.pythonhosted.org/packages/36/51/b87002d417202ab27f4a1cd6bd34ee3b78f51b3ddbef51639099661da991/coverage-7.10.3-cp314-cp314t-manylinux1_i686.manylinux_2_28_i686.manylinux_2_5_i686.whl", hash = "sha256:24581ed69f132b6225a31b0228ae4885731cddc966f8a33fe5987288bdbbbd5e", size = 258735, upload-time = "2025-08-10T21:27:05.124Z" },
    { url = "https://files.pythonhosted.org/packages/1c/02/1f8612bfcb46fc7ca64a353fff1cd4ed932bb6e0b4e0bb88b699c16794b8/coverage-7.10.3-cp314-cp314t-manylinux1_x86_64.manylinux_2_28_x86_64.manylinux_2_5_x86_64.whl", hash = "sha256:ec151569ddfccbf71bac8c422dce15e176167385a00cd86e887f9a80035ce8a5", size = 260901, upload-time = "2025-08-10T21:27:06.68Z" },
    { url = "https://files.pythonhosted.org/packages/aa/3a/fe39e624ddcb2373908bd922756384bb70ac1c5009b0d1674eb326a3e428/coverage-7.10.3-cp314-cp314t-manylinux2014_aarch64.manylinux_2_17_aarch64.manylinux_2_28_aarch64.whl", hash = "sha256:2ae8e7c56290b908ee817200c0b65929b8050bc28530b131fe7c6dfee3e7d86b", size = 263157, upload-time = "2025-08-10T21:27:08.398Z" },
    { url = "https://files.pythonhosted.org/packages/5e/89/496b6d5a10fa0d0691a633bb2b2bcf4f38f0bdfcbde21ad9e32d1af328ed/coverage-7.10.3-cp314-cp314t-musllinux_1_2_aarch64.whl", hash = "sha256:5fb742309766d7e48e9eb4dc34bc95a424707bc6140c0e7d9726e794f11b92a0", size = 260597, upload-time = "2025-08-10T21:27:10.237Z" },
    { url = "https://files.pythonhosted.org/packages/b6/a6/8b5bf6a9e8c6aaeb47d5fe9687014148efc05c3588110246d5fdeef9b492/coverage-7.10.3-cp314-cp314t-musllinux_1_2_i686.whl", hash = "sha256:c65e2a5b32fbe1e499f1036efa6eb9cb4ea2bf6f7168d0e7a5852f3024f471b1", size = 258353, upload-time = "2025-08-10T21:27:11.773Z" },
    { url = "https://files.pythonhosted.org/packages/c3/6d/ad131be74f8afd28150a07565dfbdc86592fd61d97e2dc83383d9af219f0/coverage-7.10.3-cp314-cp314t-musllinux_1_2_x86_64.whl", hash = "sha256:d48d2cb07d50f12f4f18d2bb75d9d19e3506c26d96fffabf56d22936e5ed8f7c", size = 259504, upload-time = "2025-08-10T21:27:13.254Z" },
    { url = "https://files.pythonhosted.org/packages/ec/30/fc9b5097092758cba3375a8cc4ff61774f8cd733bcfb6c9d21a60077a8d8/coverage-7.10.3-cp314-cp314t-win32.whl", hash = "sha256:dec0d9bc15ee305e09fe2cd1911d3f0371262d3cfdae05d79515d8cb712b4869", size = 219782, upload-time = "2025-08-10T21:27:14.736Z" },
    { url = "https://files.pythonhosted.org/packages/72/9b/27fbf79451b1fac15c4bda6ec6e9deae27cf7c0648c1305aa21a3454f5c4/coverage-7.10.3-cp314-cp314t-win_amd64.whl", hash = "sha256:424ea93a323aa0f7f01174308ea78bde885c3089ec1bef7143a6d93c3e24ef64", size = 220898, upload-time = "2025-08-10T21:27:16.297Z" },
    { url = "https://files.pythonhosted.org/packages/d1/cf/a32bbf92869cbf0b7c8b84325327bfc718ad4b6d2c63374fef3d58e39306/coverage-7.10.3-cp314-cp314t-win_arm64.whl", hash = "sha256:f5983c132a62d93d71c9ef896a0b9bf6e6828d8d2ea32611f58684fba60bba35", size = 218922, upload-time = "2025-08-10T21:27:18.22Z" },
    { url = "https://files.pythonhosted.org/packages/84/19/e67f4ae24e232c7f713337f3f4f7c9c58afd0c02866fb07c7b9255a19ed7/coverage-7.10.3-py3-none-any.whl", hash = "sha256:416a8d74dc0adfd33944ba2f405897bab87b7e9e84a391e09d241956bd953ce1", size = 207921, upload-time = "2025-08-10T21:27:38.254Z" },
]

[[package]]
name = "cryptography"
version = "45.0.6"
source = { registry = "https://pypi.org/simple" }
dependencies = [
    { name = "cffi", marker = "platform_python_implementation != 'PyPy'" },
]
sdist = { url = "https://files.pythonhosted.org/packages/d6/0d/d13399c94234ee8f3df384819dc67e0c5ce215fb751d567a55a1f4b028c7/cryptography-45.0.6.tar.gz", hash = "sha256:5c966c732cf6e4a276ce83b6e4c729edda2df6929083a952cc7da973c539c719", size = 744949, upload-time = "2025-08-05T23:59:27.93Z" }
wheels = [
    { url = "https://files.pythonhosted.org/packages/8c/29/2793d178d0eda1ca4a09a7c4e09a5185e75738cc6d526433e8663b460ea6/cryptography-45.0.6-cp311-abi3-macosx_10_9_universal2.whl", hash = "sha256:048e7ad9e08cf4c0ab07ff7f36cc3115924e22e2266e034450a890d9e312dd74", size = 7042702, upload-time = "2025-08-05T23:58:23.464Z" },
    { url = "https://files.pythonhosted.org/packages/b3/b6/cabd07410f222f32c8d55486c464f432808abaa1f12af9afcbe8f2f19030/cryptography-45.0.6-cp311-abi3-manylinux2014_aarch64.manylinux_2_17_aarch64.whl", hash = "sha256:44647c5d796f5fc042bbc6d61307d04bf29bccb74d188f18051b635f20a9c75f", size = 4206483, upload-time = "2025-08-05T23:58:27.132Z" },
    { url = "https://files.pythonhosted.org/packages/8b/9e/f9c7d36a38b1cfeb1cc74849aabe9bf817990f7603ff6eb485e0d70e0b27/cryptography-45.0.6-cp311-abi3-manylinux2014_x86_64.manylinux_2_17_x86_64.whl", hash = "sha256:e40b80ecf35ec265c452eea0ba94c9587ca763e739b8e559c128d23bff7ebbbf", size = 4429679, upload-time = "2025-08-05T23:58:29.152Z" },
    { url = "https://files.pythonhosted.org/packages/9c/2a/4434c17eb32ef30b254b9e8b9830cee4e516f08b47fdd291c5b1255b8101/cryptography-45.0.6-cp311-abi3-manylinux_2_28_aarch64.whl", hash = "sha256:00e8724bdad672d75e6f069b27970883179bd472cd24a63f6e620ca7e41cc0c5", size = 4210553, upload-time = "2025-08-05T23:58:30.596Z" },
    { url = "https://files.pythonhosted.org/packages/ef/1d/09a5df8e0c4b7970f5d1f3aff1b640df6d4be28a64cae970d56c6cf1c772/cryptography-45.0.6-cp311-abi3-manylinux_2_28_armv7l.manylinux_2_31_armv7l.whl", hash = "sha256:7a3085d1b319d35296176af31c90338eeb2ddac8104661df79f80e1d9787b8b2", size = 3894499, upload-time = "2025-08-05T23:58:32.03Z" },
    { url = "https://files.pythonhosted.org/packages/79/62/120842ab20d9150a9d3a6bdc07fe2870384e82f5266d41c53b08a3a96b34/cryptography-45.0.6-cp311-abi3-manylinux_2_28_x86_64.whl", hash = "sha256:1b7fa6a1c1188c7ee32e47590d16a5a0646270921f8020efc9a511648e1b2e08", size = 4458484, upload-time = "2025-08-05T23:58:33.526Z" },
    { url = "https://files.pythonhosted.org/packages/fd/80/1bc3634d45ddfed0871bfba52cf8f1ad724761662a0c792b97a951fb1b30/cryptography-45.0.6-cp311-abi3-manylinux_2_34_aarch64.whl", hash = "sha256:275ba5cc0d9e320cd70f8e7b96d9e59903c815ca579ab96c1e37278d231fc402", size = 4210281, upload-time = "2025-08-05T23:58:35.445Z" },
    { url = "https://files.pythonhosted.org/packages/7d/fe/ffb12c2d83d0ee625f124880a1f023b5878f79da92e64c37962bbbe35f3f/cryptography-45.0.6-cp311-abi3-manylinux_2_34_x86_64.whl", hash = "sha256:f4028f29a9f38a2025abedb2e409973709c660d44319c61762202206ed577c42", size = 4456890, upload-time = "2025-08-05T23:58:36.923Z" },
    { url = "https://files.pythonhosted.org/packages/8c/8e/b3f3fe0dc82c77a0deb5f493b23311e09193f2268b77196ec0f7a36e3f3e/cryptography-45.0.6-cp311-abi3-musllinux_1_2_aarch64.whl", hash = "sha256:ee411a1b977f40bd075392c80c10b58025ee5c6b47a822a33c1198598a7a5f05", size = 4333247, upload-time = "2025-08-05T23:58:38.781Z" },
    { url = "https://files.pythonhosted.org/packages/b3/a6/c3ef2ab9e334da27a1d7b56af4a2417d77e7806b2e0f90d6267ce120d2e4/cryptography-45.0.6-cp311-abi3-musllinux_1_2_x86_64.whl", hash = "sha256:e2a21a8eda2d86bb604934b6b37691585bd095c1f788530c1fcefc53a82b3453", size = 4565045, upload-time = "2025-08-05T23:58:40.415Z" },
    { url = "https://files.pythonhosted.org/packages/31/c3/77722446b13fa71dddd820a5faab4ce6db49e7e0bf8312ef4192a3f78e2f/cryptography-45.0.6-cp311-abi3-win32.whl", hash = "sha256:d063341378d7ee9c91f9d23b431a3502fc8bfacd54ef0a27baa72a0843b29159", size = 2928923, upload-time = "2025-08-05T23:58:41.919Z" },
    { url = "https://files.pythonhosted.org/packages/38/63/a025c3225188a811b82932a4dcc8457a26c3729d81578ccecbcce2cb784e/cryptography-45.0.6-cp311-abi3-win_amd64.whl", hash = "sha256:833dc32dfc1e39b7376a87b9a6a4288a10aae234631268486558920029b086ec", size = 3403805, upload-time = "2025-08-05T23:58:43.792Z" },
    { url = "https://files.pythonhosted.org/packages/5b/af/bcfbea93a30809f126d51c074ee0fac5bd9d57d068edf56c2a73abedbea4/cryptography-45.0.6-cp37-abi3-macosx_10_9_universal2.whl", hash = "sha256:3436128a60a5e5490603ab2adbabc8763613f638513ffa7d311c900a8349a2a0", size = 7020111, upload-time = "2025-08-05T23:58:45.316Z" },
    { url = "https://files.pythonhosted.org/packages/98/c6/ea5173689e014f1a8470899cd5beeb358e22bb3cf5a876060f9d1ca78af4/cryptography-45.0.6-cp37-abi3-manylinux2014_aarch64.manylinux_2_17_aarch64.whl", hash = "sha256:0d9ef57b6768d9fa58e92f4947cea96ade1233c0e236db22ba44748ffedca394", size = 4198169, upload-time = "2025-08-05T23:58:47.121Z" },
    { url = "https://files.pythonhosted.org/packages/ba/73/b12995edc0c7e2311ffb57ebd3b351f6b268fed37d93bfc6f9856e01c473/cryptography-45.0.6-cp37-abi3-manylinux2014_x86_64.manylinux_2_17_x86_64.whl", hash = "sha256:ea3c42f2016a5bbf71825537c2ad753f2870191134933196bee408aac397b3d9", size = 4421273, upload-time = "2025-08-05T23:58:48.557Z" },
    { url = "https://files.pythonhosted.org/packages/f7/6e/286894f6f71926bc0da67408c853dd9ba953f662dcb70993a59fd499f111/cryptography-45.0.6-cp37-abi3-manylinux_2_28_aarch64.whl", hash = "sha256:20ae4906a13716139d6d762ceb3e0e7e110f7955f3bc3876e3a07f5daadec5f3", size = 4199211, upload-time = "2025-08-05T23:58:50.139Z" },
    { url = "https://files.pythonhosted.org/packages/de/34/a7f55e39b9623c5cb571d77a6a90387fe557908ffc44f6872f26ca8ae270/cryptography-45.0.6-cp37-abi3-manylinux_2_28_armv7l.manylinux_2_31_armv7l.whl", hash = "sha256:2dac5ec199038b8e131365e2324c03d20e97fe214af051d20c49db129844e8b3", size = 3883732, upload-time = "2025-08-05T23:58:52.253Z" },
    { url = "https://files.pythonhosted.org/packages/f9/b9/c6d32edbcba0cd9f5df90f29ed46a65c4631c4fbe11187feb9169c6ff506/cryptography-45.0.6-cp37-abi3-manylinux_2_28_x86_64.whl", hash = "sha256:18f878a34b90d688982e43f4b700408b478102dd58b3e39de21b5ebf6509c301", size = 4450655, upload-time = "2025-08-05T23:58:53.848Z" },
    { url = "https://files.pythonhosted.org/packages/77/2d/09b097adfdee0227cfd4c699b3375a842080f065bab9014248933497c3f9/cryptography-45.0.6-cp37-abi3-manylinux_2_34_aarch64.whl", hash = "sha256:5bd6020c80c5b2b2242d6c48487d7b85700f5e0038e67b29d706f98440d66eb5", size = 4198956, upload-time = "2025-08-05T23:58:55.209Z" },
    { url = "https://files.pythonhosted.org/packages/55/66/061ec6689207d54effdff535bbdf85cc380d32dd5377173085812565cf38/cryptography-45.0.6-cp37-abi3-manylinux_2_34_x86_64.whl", hash = "sha256:eccddbd986e43014263eda489abbddfbc287af5cddfd690477993dbb31e31016", size = 4449859, upload-time = "2025-08-05T23:58:56.639Z" },
    { url = "https://files.pythonhosted.org/packages/41/ff/e7d5a2ad2d035e5a2af116e1a3adb4d8fcd0be92a18032917a089c6e5028/cryptography-45.0.6-cp37-abi3-musllinux_1_2_aarch64.whl", hash = "sha256:550ae02148206beb722cfe4ef0933f9352bab26b087af00e48fdfb9ade35c5b3", size = 4320254, upload-time = "2025-08-05T23:58:58.833Z" },
    { url = "https://files.pythonhosted.org/packages/82/27/092d311af22095d288f4db89fcaebadfb2f28944f3d790a4cf51fe5ddaeb/cryptography-45.0.6-cp37-abi3-musllinux_1_2_x86_64.whl", hash = "sha256:5b64e668fc3528e77efa51ca70fadcd6610e8ab231e3e06ae2bab3b31c2b8ed9", size = 4554815, upload-time = "2025-08-05T23:59:00.283Z" },
    { url = "https://files.pythonhosted.org/packages/7e/01/aa2f4940262d588a8fdf4edabe4cda45854d00ebc6eaac12568b3a491a16/cryptography-45.0.6-cp37-abi3-win32.whl", hash = "sha256:780c40fb751c7d2b0c6786ceee6b6f871e86e8718a8ff4bc35073ac353c7cd02", size = 2912147, upload-time = "2025-08-05T23:59:01.716Z" },
    { url = "https://files.pythonhosted.org/packages/0a/bc/16e0276078c2de3ceef6b5a34b965f4436215efac45313df90d55f0ba2d2/cryptography-45.0.6-cp37-abi3-win_amd64.whl", hash = "sha256:20d15aed3ee522faac1a39fbfdfee25d17b1284bafd808e1640a74846d7c4d1b", size = 3390459, upload-time = "2025-08-05T23:59:03.358Z" },
]

[[package]]
name = "dnspython"
version = "2.7.0"
source = { registry = "https://pypi.org/simple" }
sdist = { url = "https://files.pythonhosted.org/packages/b5/4a/263763cb2ba3816dd94b08ad3a33d5fdae34ecb856678773cc40a3605829/dnspython-2.7.0.tar.gz", hash = "sha256:ce9c432eda0dc91cf618a5cedf1a4e142651196bbcd2c80e89ed5a907e5cfaf1", size = 345197, upload-time = "2024-10-05T20:14:59.362Z" }
wheels = [
    { url = "https://files.pythonhosted.org/packages/68/1b/e0a87d256e40e8c888847551b20a017a6b98139178505dc7ffb96f04e954/dnspython-2.7.0-py3-none-any.whl", hash = "sha256:b4c34b7d10b51bcc3a5071e7b8dee77939f1e878477eeecc965e9835f63c6c86", size = 313632, upload-time = "2024-10-05T20:14:57.687Z" },
]

[[package]]
name = "fastapi"
version = "0.116.1"
source = { registry = "https://pypi.org/simple" }
dependencies = [
    { name = "pydantic" },
    { name = "starlette" },
    { name = "typing-extensions" },
]
sdist = { url = "https://files.pythonhosted.org/packages/78/d7/6c8b3bfe33eeffa208183ec037fee0cce9f7f024089ab1c5d12ef04bd27c/fastapi-0.116.1.tar.gz", hash = "sha256:ed52cbf946abfd70c5a0dccb24673f0670deeb517a88b3544d03c2a6bf283143", size = 296485, upload-time = "2025-07-11T16:22:32.057Z" }
wheels = [
    { url = "https://files.pythonhosted.org/packages/e5/47/d63c60f59a59467fda0f93f46335c9d18526d7071f025cb5b89d5353ea42/fastapi-0.116.1-py3-none-any.whl", hash = "sha256:c46ac7c312df840f0c9e220f7964bada936781bc4e2e6eb71f1c4d7553786565", size = 95631, upload-time = "2025-07-11T16:22:30.485Z" },
]

[[package]]
name = "h11"
version = "0.16.0"
source = { registry = "https://pypi.org/simple" }
sdist = { url = "https://files.pythonhosted.org/packages/01/ee/02a2c011bdab74c6fb3c75474d40b3052059d95df7e73351460c8588d963/h11-0.16.0.tar.gz", hash = "sha256:4e35b956cf45792e4caa5885e69fba00bdbc6ffafbfa020300e549b208ee5ff1", size = 101250, upload-time = "2025-04-24T03:35:25.427Z" }
wheels = [
    { url = "https://files.pythonhosted.org/packages/04/4b/29cac41a4d98d144bf5f6d33995617b185d14b22401f75ca86f384e87ff1/h11-0.16.0-py3-none-any.whl", hash = "sha256:63cf8bbe7522de3bf65932fda1d9c2772064ffb3dae62d55932da54b31cb6c86", size = 37515, upload-time = "2025-04-24T03:35:24.344Z" },
]

[[package]]
name = "httpcore"
version = "1.0.9"
source = { registry = "https://pypi.org/simple" }
dependencies = [
    { name = "certifi" },
    { name = "h11" },
]
sdist = { url = "https://files.pythonhosted.org/packages/06/94/82699a10bca87a5556c9c59b5963f2d039dbd239f25bc2a63907a05a14cb/httpcore-1.0.9.tar.gz", hash = "sha256:6e34463af53fd2ab5d807f399a9b45ea31c3dfa2276f15a2c3f00afff6e176e8", size = 85484, upload-time = "2025-04-24T22:06:22.219Z" }
wheels = [
    { url = "https://files.pythonhosted.org/packages/7e/f5/f66802a942d491edb555dd61e3a9961140fd64c90bce1eafd741609d334d/httpcore-1.0.9-py3-none-any.whl", hash = "sha256:2d400746a40668fc9dec9810239072b40b4484b640a8c38fd654a024c7a1bf55", size = 78784, upload-time = "2025-04-24T22:06:20.566Z" },
]

[[package]]
name = "httpx"
version = "0.28.1"
source = { registry = "https://pypi.org/simple" }
dependencies = [
    { name = "anyio" },
    { name = "certifi" },
    { name = "httpcore" },
    { name = "idna" },
]
sdist = { url = "https://files.pythonhosted.org/packages/b1/df/48c586a5fe32a0f01324ee087459e112ebb7224f646c0b5023f5e79e9956/httpx-0.28.1.tar.gz", hash = "sha256:75e98c5f16b0f35b567856f597f06ff2270a374470a5c2392242528e3e3e42fc", size = 141406, upload-time = "2024-12-06T15:37:23.222Z" }
wheels = [
    { url = "https://files.pythonhosted.org/packages/2a/39/e50c7c3a983047577ee07d2a9e53faf5a69493943ec3f6a384bdc792deb2/httpx-0.28.1-py3-none-any.whl", hash = "sha256:d909fcccc110f8c7faf814ca82a9a4d816bc5a6dbfea25d6591d6985b8ba59ad", size = 73517, upload-time = "2024-12-06T15:37:21.509Z" },
]

[[package]]
name = "idna"
version = "3.10"
source = { registry = "https://pypi.org/simple" }
sdist = { url = "https://files.pythonhosted.org/packages/f1/70/7703c29685631f5a7590aa73f1f1d3fa9a380e654b86af429e0934a32f7d/idna-3.10.tar.gz", hash = "sha256:12f65c9b470abda6dc35cf8e63cc574b1c52b11df2c86030af0ac09b01b13ea9", size = 190490, upload-time = "2024-09-15T18:07:39.745Z" }
wheels = [
    { url = "https://files.pythonhosted.org/packages/76/c6/c88e154df9c4e1a2a66ccf0005a88dfb2650c1dffb6f5ce603dfbd452ce3/idna-3.10-py3-none-any.whl", hash = "sha256:946d195a0d259cbba61165e88e65941f16e9b36ea6ddb97f00452bae8b1287d3", size = 70442, upload-time = "2024-09-15T18:07:37.964Z" },
]

[[package]]
name = "iniconfig"
version = "2.1.0"
source = { registry = "https://pypi.org/simple" }
sdist = { url = "https://files.pythonhosted.org/packages/f2/97/ebf4da567aa6827c909642694d71c9fcf53e5b504f2d96afea02718862f3/iniconfig-2.1.0.tar.gz", hash = "sha256:3abbd2e30b36733fee78f9c7f7308f2d0050e88f0087fd25c2645f63c773e1c7", size = 4793, upload-time = "2025-03-19T20:09:59.721Z" }
wheels = [
    { url = "https://files.pythonhosted.org/packages/2c/e1/e6716421ea10d38022b952c159d5161ca1193197fb744506875fbb87ea7b/iniconfig-2.1.0-py3-none-any.whl", hash = "sha256:9deba5723312380e77435581c6bf4935c94cbfab9b1ed33ef8d238ea168eb760", size = 6050, upload-time = "2025-03-19T20:10:01.071Z" },
]

[[package]]
name = "json-schema-to-pydantic"
version = "0.4.1"
source = { registry = "https://pypi.org/simple" }
dependencies = [
    { name = "pydantic" },
]
sdist = { url = "https://files.pythonhosted.org/packages/f0/25/c9d8590a698a1cef53859b9a6ff32c79a758f16af4ab37118e4529503b2b/json_schema_to_pydantic-0.4.1.tar.gz", hash = "sha256:218df347563ce91d6214614310723db986e9de38f2bd0f683368a78fd0761a7a", size = 40975, upload-time = "2025-07-14T19:05:30.418Z" }
wheels = [
    { url = "https://files.pythonhosted.org/packages/f9/65/54ac92e3d1346ff21bb7e5b15078046fea552517c2d5d0184e5643074f36/json_schema_to_pydantic-0.4.1-py3-none-any.whl", hash = "sha256:83ecc23c4f44ad013974bd9dfef6475097ea130dc83872d0152f93a953f56564", size = 12969, upload-time = "2025-07-14T19:05:29.289Z" },
]

[[package]]
name = "lazy-model"
version = "0.3.0"
source = { registry = "https://pypi.org/simple" }
dependencies = [
    { name = "pydantic" },
]
sdist = { url = "https://files.pythonhosted.org/packages/15/fa/158a07f8c25c76568534328bf3ab8d16dba92abcb27cc9cfd84bbc652815/lazy-model-0.3.0.tar.gz", hash = "sha256:e425a189897dc926cc79af196a7cb385d1fd3ac7a7bccb4436fc93661f63b811", size = 8172, upload-time = "2025-04-22T17:03:33.923Z" }
wheels = [
    { url = "https://files.pythonhosted.org/packages/74/a4/55bb305df9fe0d343ff8f0dd4da25b2cc33ba65f8596238aa7a4ecbe9777/lazy_model-0.3.0-py3-none-any.whl", hash = "sha256:67c112cad3fbc1816d32c070bf3b3ac1f48aefeb4e46e9eb70e12acc92c6859d", size = 13719, upload-time = "2025-04-22T17:03:34.764Z" },
]

[[package]]
name = "packaging"
version = "25.0"
source = { registry = "https://pypi.org/simple" }
sdist = { url = "https://files.pythonhosted.org/packages/a1/d4/1fc4078c65507b51b96ca8f8c3ba19e6a61c8253c72794544580a7b6c24d/packaging-25.0.tar.gz", hash = "sha256:d443872c98d677bf60f6a1f2f8c1cb748e8fe762d2bf9d3148b5599295b0fc4f", size = 165727, upload-time = "2025-04-19T11:48:59.673Z" }
wheels = [
    { url = "https://files.pythonhosted.org/packages/20/12/38679034af332785aac8774540895e234f4d07f7545804097de4b666afd8/packaging-25.0-py3-none-any.whl", hash = "sha256:29572ef2b1f17581046b3a2227d5c611fb25ec70ca1ba8554b24b0e69331a484", size = 66469, upload-time = "2025-04-19T11:48:57.875Z" },
]

[[package]]
name = "pluggy"
version = "1.6.0"
source = { registry = "https://pypi.org/simple" }
sdist = { url = "https://files.pythonhosted.org/packages/f9/e2/3e91f31a7d2b083fe6ef3fa267035b518369d9511ffab804f839851d2779/pluggy-1.6.0.tar.gz", hash = "sha256:7dcc130b76258d33b90f61b658791dede3486c3e6bfb003ee5c9bfb396dd22f3", size = 69412, upload-time = "2025-05-15T12:30:07.975Z" }
wheels = [
    { url = "https://files.pythonhosted.org/packages/54/20/4d324d65cc6d9205fabedc306948156824eb9f0ee1633355a8f7ec5c66bf/pluggy-1.6.0-py3-none-any.whl", hash = "sha256:e920276dd6813095e9377c0bc5566d94c932c33b27a3e3945d8389c374dd4746", size = 20538, upload-time = "2025-05-15T12:30:06.134Z" },
]

[[package]]
name = "pycparser"
version = "2.22"
source = { registry = "https://pypi.org/simple" }
sdist = { url = "https://files.pythonhosted.org/packages/1d/b2/31537cf4b1ca988837256c910a668b553fceb8f069bedc4b1c826024b52c/pycparser-2.22.tar.gz", hash = "sha256:491c8be9c040f5390f5bf44a5b07752bd07f56edf992381b05c701439eec10f6", size = 172736, upload-time = "2024-03-30T13:22:22.564Z" }
wheels = [
    { url = "https://files.pythonhosted.org/packages/13/a3/a812df4e2dd5696d1f351d58b8fe16a405b234ad2886a0dab9183fb78109/pycparser-2.22-py3-none-any.whl", hash = "sha256:c3702b6d3dd8c7abc1afa565d7e63d53a1d0bd86cdc24edd75470f4de499cfcc", size = 117552, upload-time = "2024-03-30T13:22:20.476Z" },
]

[[package]]
name = "pydantic"
version = "2.11.7"
source = { registry = "https://pypi.org/simple" }
dependencies = [
    { name = "annotated-types" },
    { name = "pydantic-core" },
    { name = "typing-extensions" },
    { name = "typing-inspection" },
]
sdist = { url = "https://files.pythonhosted.org/packages/00/dd/4325abf92c39ba8623b5af936ddb36ffcfe0beae70405d456ab1fb2f5b8c/pydantic-2.11.7.tar.gz", hash = "sha256:d989c3c6cb79469287b1569f7447a17848c998458d49ebe294e975b9baf0f0db", size = 788350, upload-time = "2025-06-14T08:33:17.137Z" }
wheels = [
    { url = "https://files.pythonhosted.org/packages/6a/c0/ec2b1c8712ca690e5d61979dee872603e92b8a32f94cc1b72d53beab008a/pydantic-2.11.7-py3-none-any.whl", hash = "sha256:dde5df002701f6de26248661f6835bbe296a47bf73990135c7d07ce741b9623b", size = 444782, upload-time = "2025-06-14T08:33:14.905Z" },
]

[[package]]
name = "pydantic-core"
version = "2.33.2"
source = { registry = "https://pypi.org/simple" }
dependencies = [
    { name = "typing-extensions" },
]
sdist = { url = "https://files.pythonhosted.org/packages/ad/88/5f2260bdfae97aabf98f1778d43f69574390ad787afb646292a638c923d4/pydantic_core-2.33.2.tar.gz", hash = "sha256:7cb8bc3605c29176e1b105350d2e6474142d7c1bd1d9327c4a9bdb46bf827acc", size = 435195, upload-time = "2025-04-23T18:33:52.104Z" }
wheels = [
    { url = "https://files.pythonhosted.org/packages/18/8a/2b41c97f554ec8c71f2a8a5f85cb56a8b0956addfe8b0efb5b3d77e8bdc3/pydantic_core-2.33.2-cp312-cp312-macosx_10_12_x86_64.whl", hash = "sha256:a7ec89dc587667f22b6a0b6579c249fca9026ce7c333fc142ba42411fa243cdc", size = 2009000, upload-time = "2025-04-23T18:31:25.863Z" },
    { url = "https://files.pythonhosted.org/packages/a1/02/6224312aacb3c8ecbaa959897af57181fb6cf3a3d7917fd44d0f2917e6f2/pydantic_core-2.33.2-cp312-cp312-macosx_11_0_arm64.whl", hash = "sha256:3c6db6e52c6d70aa0d00d45cdb9b40f0433b96380071ea80b09277dba021ddf7", size = 1847996, upload-time = "2025-04-23T18:31:27.341Z" },
    { url = "https://files.pythonhosted.org/packages/d6/46/6dcdf084a523dbe0a0be59d054734b86a981726f221f4562aed313dbcb49/pydantic_core-2.33.2-cp312-cp312-manylinux_2_17_aarch64.manylinux2014_aarch64.whl", hash = "sha256:4e61206137cbc65e6d5256e1166f88331d3b6238e082d9f74613b9b765fb9025", size = 1880957, upload-time = "2025-04-23T18:31:28.956Z" },
    { url = "https://files.pythonhosted.org/packages/ec/6b/1ec2c03837ac00886ba8160ce041ce4e325b41d06a034adbef11339ae422/pydantic_core-2.33.2-cp312-cp312-manylinux_2_17_armv7l.manylinux2014_armv7l.whl", hash = "sha256:eb8c529b2819c37140eb51b914153063d27ed88e3bdc31b71198a198e921e011", size = 1964199, upload-time = "2025-04-23T18:31:31.025Z" },
    { url = "https://files.pythonhosted.org/packages/2d/1d/6bf34d6adb9debd9136bd197ca72642203ce9aaaa85cfcbfcf20f9696e83/pydantic_core-2.33.2-cp312-cp312-manylinux_2_17_ppc64le.manylinux2014_ppc64le.whl", hash = "sha256:c52b02ad8b4e2cf14ca7b3d918f3eb0ee91e63b3167c32591e57c4317e134f8f", size = 2120296, upload-time = "2025-04-23T18:31:32.514Z" },
    { url = "https://files.pythonhosted.org/packages/e0/94/2bd0aaf5a591e974b32a9f7123f16637776c304471a0ab33cf263cf5591a/pydantic_core-2.33.2-cp312-cp312-manylinux_2_17_s390x.manylinux2014_s390x.whl", hash = "sha256:96081f1605125ba0855dfda83f6f3df5ec90c61195421ba72223de35ccfb2f88", size = 2676109, upload-time = "2025-04-23T18:31:33.958Z" },
    { url = "https://files.pythonhosted.org/packages/f9/41/4b043778cf9c4285d59742281a769eac371b9e47e35f98ad321349cc5d61/pydantic_core-2.33.2-cp312-cp312-manylinux_2_17_x86_64.manylinux2014_x86_64.whl", hash = "sha256:8f57a69461af2a5fa6e6bbd7a5f60d3b7e6cebb687f55106933188e79ad155c1", size = 2002028, upload-time = "2025-04-23T18:31:39.095Z" },
    { url = "https://files.pythonhosted.org/packages/cb/d5/7bb781bf2748ce3d03af04d5c969fa1308880e1dca35a9bd94e1a96a922e/pydantic_core-2.33.2-cp312-cp312-manylinux_2_5_i686.manylinux1_i686.whl", hash = "sha256:572c7e6c8bb4774d2ac88929e3d1f12bc45714ae5ee6d9a788a9fb35e60bb04b", size = 2100044, upload-time = "2025-04-23T18:31:41.034Z" },
    { url = "https://files.pythonhosted.org/packages/fe/36/def5e53e1eb0ad896785702a5bbfd25eed546cdcf4087ad285021a90ed53/pydantic_core-2.33.2-cp312-cp312-musllinux_1_1_aarch64.whl", hash = "sha256:db4b41f9bd95fbe5acd76d89920336ba96f03e149097365afe1cb092fceb89a1", size = 2058881, upload-time = "2025-04-23T18:31:42.757Z" },
    { url = "https://files.pythonhosted.org/packages/01/6c/57f8d70b2ee57fc3dc8b9610315949837fa8c11d86927b9bb044f8705419/pydantic_core-2.33.2-cp312-cp312-musllinux_1_1_armv7l.whl", hash = "sha256:fa854f5cf7e33842a892e5c73f45327760bc7bc516339fda888c75ae60edaeb6", size = 2227034, upload-time = "2025-04-23T18:31:44.304Z" },
    { url = "https://files.pythonhosted.org/packages/27/b9/9c17f0396a82b3d5cbea4c24d742083422639e7bb1d5bf600e12cb176a13/pydantic_core-2.33.2-cp312-cp312-musllinux_1_1_x86_64.whl", hash = "sha256:5f483cfb75ff703095c59e365360cb73e00185e01aaea067cd19acffd2ab20ea", size = 2234187, upload-time = "2025-04-23T18:31:45.891Z" },
    { url = "https://files.pythonhosted.org/packages/b0/6a/adf5734ffd52bf86d865093ad70b2ce543415e0e356f6cacabbc0d9ad910/pydantic_core-2.33.2-cp312-cp312-win32.whl", hash = "sha256:9cb1da0f5a471435a7bc7e439b8a728e8b61e59784b2af70d7c169f8dd8ae290", size = 1892628, upload-time = "2025-04-23T18:31:47.819Z" },
    { url = "https://files.pythonhosted.org/packages/43/e4/5479fecb3606c1368d496a825d8411e126133c41224c1e7238be58b87d7e/pydantic_core-2.33.2-cp312-cp312-win_amd64.whl", hash = "sha256:f941635f2a3d96b2973e867144fde513665c87f13fe0e193c158ac51bfaaa7b2", size = 1955866, upload-time = "2025-04-23T18:31:49.635Z" },
    { url = "https://files.pythonhosted.org/packages/0d/24/8b11e8b3e2be9dd82df4b11408a67c61bb4dc4f8e11b5b0fc888b38118b5/pydantic_core-2.33.2-cp312-cp312-win_arm64.whl", hash = "sha256:cca3868ddfaccfbc4bfb1d608e2ccaaebe0ae628e1416aeb9c4d88c001bb45ab", size = 1888894, upload-time = "2025-04-23T18:31:51.609Z" },
    { url = "https://files.pythonhosted.org/packages/46/8c/99040727b41f56616573a28771b1bfa08a3d3fe74d3d513f01251f79f172/pydantic_core-2.33.2-cp313-cp313-macosx_10_12_x86_64.whl", hash = "sha256:1082dd3e2d7109ad8b7da48e1d4710c8d06c253cbc4a27c1cff4fbcaa97a9e3f", size = 2015688, upload-time = "2025-04-23T18:31:53.175Z" },
    { url = "https://files.pythonhosted.org/packages/3a/cc/5999d1eb705a6cefc31f0b4a90e9f7fc400539b1a1030529700cc1b51838/pydantic_core-2.33.2-cp313-cp313-macosx_11_0_arm64.whl", hash = "sha256:f517ca031dfc037a9c07e748cefd8d96235088b83b4f4ba8939105d20fa1dcd6", size = 1844808, upload-time = "2025-04-23T18:31:54.79Z" },
    { url = "https://files.pythonhosted.org/packages/6f/5e/a0a7b8885c98889a18b6e376f344da1ef323d270b44edf8174d6bce4d622/pydantic_core-2.33.2-cp313-cp313-manylinux_2_17_aarch64.manylinux2014_aarch64.whl", hash = "sha256:0a9f2c9dd19656823cb8250b0724ee9c60a82f3cdf68a080979d13092a3b0fef", size = 1885580, upload-time = "2025-04-23T18:31:57.393Z" },
    { url = "https://files.pythonhosted.org/packages/3b/2a/953581f343c7d11a304581156618c3f592435523dd9d79865903272c256a/pydantic_core-2.33.2-cp313-cp313-manylinux_2_17_armv7l.manylinux2014_armv7l.whl", hash = "sha256:2b0a451c263b01acebe51895bfb0e1cc842a5c666efe06cdf13846c7418caa9a", size = 1973859, upload-time = "2025-04-23T18:31:59.065Z" },
    { url = "https://files.pythonhosted.org/packages/e6/55/f1a813904771c03a3f97f676c62cca0c0a4138654107c1b61f19c644868b/pydantic_core-2.33.2-cp313-cp313-manylinux_2_17_ppc64le.manylinux2014_ppc64le.whl", hash = "sha256:1ea40a64d23faa25e62a70ad163571c0b342b8bf66d5fa612ac0dec4f069d916", size = 2120810, upload-time = "2025-04-23T18:32:00.78Z" },
    { url = "https://files.pythonhosted.org/packages/aa/c3/053389835a996e18853ba107a63caae0b9deb4a276c6b472931ea9ae6e48/pydantic_core-2.33.2-cp313-cp313-manylinux_2_17_s390x.manylinux2014_s390x.whl", hash = "sha256:0fb2d542b4d66f9470e8065c5469ec676978d625a8b7a363f07d9a501a9cb36a", size = 2676498, upload-time = "2025-04-23T18:32:02.418Z" },
    { url = "https://files.pythonhosted.org/packages/eb/3c/f4abd740877a35abade05e437245b192f9d0ffb48bbbbd708df33d3cda37/pydantic_core-2.33.2-cp313-cp313-manylinux_2_17_x86_64.manylinux2014_x86_64.whl", hash = "sha256:9fdac5d6ffa1b5a83bca06ffe7583f5576555e6c8b3a91fbd25ea7780f825f7d", size = 2000611, upload-time = "2025-04-23T18:32:04.152Z" },
    { url = "https://files.pythonhosted.org/packages/59/a7/63ef2fed1837d1121a894d0ce88439fe3e3b3e48c7543b2a4479eb99c2bd/pydantic_core-2.33.2-cp313-cp313-manylinux_2_5_i686.manylinux1_i686.whl", hash = "sha256:04a1a413977ab517154eebb2d326da71638271477d6ad87a769102f7c2488c56", size = 2107924, upload-time = "2025-04-23T18:32:06.129Z" },
    { url = "https://files.pythonhosted.org/packages/04/8f/2551964ef045669801675f1cfc3b0d74147f4901c3ffa42be2ddb1f0efc4/pydantic_core-2.33.2-cp313-cp313-musllinux_1_1_aarch64.whl", hash = "sha256:c8e7af2f4e0194c22b5b37205bfb293d166a7344a5b0d0eaccebc376546d77d5", size = 2063196, upload-time = "2025-04-23T18:32:08.178Z" },
    { url = "https://files.pythonhosted.org/packages/26/bd/d9602777e77fc6dbb0c7db9ad356e9a985825547dce5ad1d30ee04903918/pydantic_core-2.33.2-cp313-cp313-musllinux_1_1_armv7l.whl", hash = "sha256:5c92edd15cd58b3c2d34873597a1e20f13094f59cf88068adb18947df5455b4e", size = 2236389, upload-time = "2025-04-23T18:32:10.242Z" },
    { url = "https://files.pythonhosted.org/packages/42/db/0e950daa7e2230423ab342ae918a794964b053bec24ba8af013fc7c94846/pydantic_core-2.33.2-cp313-cp313-musllinux_1_1_x86_64.whl", hash = "sha256:65132b7b4a1c0beded5e057324b7e16e10910c106d43675d9bd87d4f38dde162", size = 2239223, upload-time = "2025-04-23T18:32:12.382Z" },
    { url = "https://files.pythonhosted.org/packages/58/4d/4f937099c545a8a17eb52cb67fe0447fd9a373b348ccfa9a87f141eeb00f/pydantic_core-2.33.2-cp313-cp313-win32.whl", hash = "sha256:52fb90784e0a242bb96ec53f42196a17278855b0f31ac7c3cc6f5c1ec4811849", size = 1900473, upload-time = "2025-04-23T18:32:14.034Z" },
    { url = "https://files.pythonhosted.org/packages/a0/75/4a0a9bac998d78d889def5e4ef2b065acba8cae8c93696906c3a91f310ca/pydantic_core-2.33.2-cp313-cp313-win_amd64.whl", hash = "sha256:c083a3bdd5a93dfe480f1125926afcdbf2917ae714bdb80b36d34318b2bec5d9", size = 1955269, upload-time = "2025-04-23T18:32:15.783Z" },
    { url = "https://files.pythonhosted.org/packages/f9/86/1beda0576969592f1497b4ce8e7bc8cbdf614c352426271b1b10d5f0aa64/pydantic_core-2.33.2-cp313-cp313-win_arm64.whl", hash = "sha256:e80b087132752f6b3d714f041ccf74403799d3b23a72722ea2e6ba2e892555b9", size = 1893921, upload-time = "2025-04-23T18:32:18.473Z" },
    { url = "https://files.pythonhosted.org/packages/a4/7d/e09391c2eebeab681df2b74bfe6c43422fffede8dc74187b2b0bf6fd7571/pydantic_core-2.33.2-cp313-cp313t-macosx_11_0_arm64.whl", hash = "sha256:61c18fba8e5e9db3ab908620af374db0ac1baa69f0f32df4f61ae23f15e586ac", size = 1806162, upload-time = "2025-04-23T18:32:20.188Z" },
    { url = "https://files.pythonhosted.org/packages/f1/3d/847b6b1fed9f8ed3bb95a9ad04fbd0b212e832d4f0f50ff4d9ee5a9f15cf/pydantic_core-2.33.2-cp313-cp313t-manylinux_2_17_x86_64.manylinux2014_x86_64.whl", hash = "sha256:95237e53bb015f67b63c91af7518a62a8660376a6a0db19b89acc77a4d6199f5", size = 1981560, upload-time = "2025-04-23T18:32:22.354Z" },
    { url = "https://files.pythonhosted.org/packages/6f/9a/e73262f6c6656262b5fdd723ad90f518f579b7bc8622e43a942eec53c938/pydantic_core-2.33.2-cp313-cp313t-win_amd64.whl", hash = "sha256:c2fc0a768ef76c15ab9238afa6da7f69895bb5d1ee83aeea2e3509af4472d0b9", size = 1935777, upload-time = "2025-04-23T18:32:25.088Z" },
]

[[package]]
name = "pygments"
version = "2.19.2"
source = { registry = "https://pypi.org/simple" }
sdist = { url = "https://files.pythonhosted.org/packages/b0/77/a5b8c569bf593b0140bde72ea885a803b82086995367bf2037de0159d924/pygments-2.19.2.tar.gz", hash = "sha256:636cb2477cec7f8952536970bc533bc43743542f70392ae026374600add5b887", size = 4968631, upload-time = "2025-06-21T13:39:12.283Z" }
wheels = [
    { url = "https://files.pythonhosted.org/packages/c7/21/705964c7812476f378728bdf590ca4b771ec72385c533964653c68e86bdc/pygments-2.19.2-py3-none-any.whl", hash = "sha256:86540386c03d588bb81d44bc3928634ff26449851e99741617ecb9037ee5ec0b", size = 1225217, upload-time = "2025-06-21T13:39:07.939Z" },
]

[[package]]
name = "pymongo"
version = "4.13.2"
source = { registry = "https://pypi.org/simple" }
dependencies = [
    { name = "dnspython" },
]
sdist = { url = "https://files.pythonhosted.org/packages/4b/5a/d664298bf54762f0c89b8aa2c276868070e06afb853b4a8837de5741e5f9/pymongo-4.13.2.tar.gz", hash = "sha256:0f64c6469c2362962e6ce97258ae1391abba1566a953a492562d2924b44815c2", size = 2167844, upload-time = "2025-06-16T18:16:30.685Z" }
wheels = [
    { url = "https://files.pythonhosted.org/packages/03/e0/0e187750e23eed4227282fcf568fdb61f2b53bbcf8cbe3a71dde2a860d12/pymongo-4.13.2-cp312-cp312-macosx_10_13_x86_64.whl", hash = "sha256:ec89516622dfc8b0fdff499612c0bd235aa45eeb176c9e311bcc0af44bf952b6", size = 912004, upload-time = "2025-06-16T18:15:14.299Z" },
    { url = "https://files.pythonhosted.org/packages/57/c2/9b79795382daaf41e5f7379bffdef1880d68160adea352b796d6948cb5be/pymongo-4.13.2-cp312-cp312-macosx_11_0_arm64.whl", hash = "sha256:f30eab4d4326df54fee54f31f93e532dc2918962f733ee8e115b33e6fe151d92", size = 911698, upload-time = "2025-06-16T18:15:16.334Z" },
    { url = "https://files.pythonhosted.org/packages/6f/e4/f04dc9ed5d1d9dbc539dc2d8758dd359c5373b0e06fcf25418b2c366737c/pymongo-4.13.2-cp312-cp312-manylinux_2_17_aarch64.manylinux2014_aarch64.whl", hash = "sha256:0cce9428d12ba396ea245fc4c51f20228cead01119fcc959e1c80791ea45f820", size = 1690357, upload-time = "2025-06-16T18:15:18.358Z" },
    { url = "https://files.pythonhosted.org/packages/bb/de/41478a7d527d38f1b98b084f4a78bbb805439a6ebd8689fbbee0a3dfacba/pymongo-4.13.2-cp312-cp312-manylinux_2_17_ppc64le.manylinux2014_ppc64le.whl", hash = "sha256:ac9241b727a69c39117c12ac1e52d817ea472260dadc66262c3fdca0bab0709b", size = 1754593, upload-time = "2025-06-16T18:15:20.096Z" },
    { url = "https://files.pythonhosted.org/packages/df/d9/8fa2eb110291e154f4312779b1a5b815090b8b05a59ecb4f4a32427db1df/pymongo-4.13.2-cp312-cp312-manylinux_2_17_s390x.manylinux2014_s390x.whl", hash = "sha256:3efc4c515b371a9fa1d198b6e03340985bfe1a55ae2d2b599a714934e7bc61ab", size = 1723637, upload-time = "2025-06-16T18:15:22.048Z" },
    { url = "https://files.pythonhosted.org/packages/27/7b/9863fa60a4a51ea09f5e3cd6ceb231af804e723671230f2daf3bd1b59c2b/pymongo-4.13.2-cp312-cp312-manylinux_2_17_x86_64.manylinux2014_x86_64.whl", hash = "sha256:f57a664aa74610eb7a52fa93f2cf794a1491f4f76098343485dd7da5b3bcff06", size = 1693613, upload-time = "2025-06-16T18:15:24.866Z" },
    { url = "https://files.pythonhosted.org/packages/9b/89/a42efa07820a59089836f409a63c96e7a74e33313e50dc39c554db99ac42/pymongo-4.13.2-cp312-cp312-manylinux_2_5_i686.manylinux1_i686.manylinux_2_17_i686.manylinux2014_i686.whl", hash = "sha256:3dcb0b8cdd499636017a53f63ef64cf9b6bd3fd9355796c5a1d228e4be4a4c94", size = 1652745, upload-time = "2025-06-16T18:15:27.078Z" },
    { url = "https://files.pythonhosted.org/packages/6a/cf/2c77d1acda61d281edd3e3f00d5017d3fac0c29042c769efd3b8018cb469/pymongo-4.13.2-cp312-cp312-win32.whl", hash = "sha256:bf43ae07804d7762b509f68e5ec73450bb8824e960b03b861143ce588b41f467", size = 883232, upload-time = "2025-06-16T18:15:29.169Z" },
    { url = "https://files.pythonhosted.org/packages/d2/4f/727f59156e3798850c3c2901f106804053cb0e057ed1bd9883f5fa5aa8fa/pymongo-4.13.2-cp312-cp312-win_amd64.whl", hash = "sha256:812a473d584bcb02ab819d379cd5e752995026a2bb0d7713e78462b6650d3f3a", size = 903304, upload-time = "2025-06-16T18:15:31.346Z" },
    { url = "https://files.pythonhosted.org/packages/e0/95/b44b8e24b161afe7b244f6d43c09a7a1f93308cad04198de1c14c67b24ce/pymongo-4.13.2-cp313-cp313-macosx_10_13_x86_64.whl", hash = "sha256:d6044ca0eb74d97f7d3415264de86a50a401b7b0b136d30705f022f9163c3124", size = 966232, upload-time = "2025-06-16T18:15:33.057Z" },
    { url = "https://files.pythonhosted.org/packages/6d/fc/d4d59799a52033acb187f7bd1f09bc75bebb9fd12cef4ba2964d235ad3f9/pymongo-4.13.2-cp313-cp313-macosx_11_0_arm64.whl", hash = "sha256:dd326bcb92d28d28a3e7ef0121602bad78691b6d4d1f44b018a4616122f1ba8b", size = 965935, upload-time = "2025-06-16T18:15:34.826Z" },
    { url = "https://files.pythonhosted.org/packages/07/a8/67502899d89b317ea9952e4769bc193ca15efee561b24b38a86c59edde6f/pymongo-4.13.2-cp313-cp313-manylinux_2_17_aarch64.manylinux2014_aarch64.whl", hash = "sha256:dfb0c21bdd58e58625c9cd8de13e859630c29c9537944ec0a14574fdf88c2ac4", size = 1954070, upload-time = "2025-06-16T18:15:36.576Z" },
    { url = "https://files.pythonhosted.org/packages/da/3b/0dac5d81d1af1b96b3200da7ccc52fc261a35efb7d2ac493252eb40a2b11/pymongo-4.13.2-cp313-cp313-manylinux_2_17_ppc64le.manylinux2014_ppc64le.whl", hash = "sha256:c9c7d345d57f17b1361008aea78a37e8c139631a46aeb185dd2749850883c7ba", size = 2031424, upload-time = "2025-06-16T18:15:38.723Z" },
    { url = "https://files.pythonhosted.org/packages/31/ed/7a5af49a153224ca7e31e9915703e612ad9c45808cc39540e9dd1a2a7537/pymongo-4.13.2-cp313-cp313-manylinux_2_17_s390x.manylinux2014_s390x.whl", hash = "sha256:8860445a8da1b1545406fab189dc20319aff5ce28e65442b2b4a8f4228a88478", size = 1995339, upload-time = "2025-06-16T18:15:40.474Z" },
    { url = "https://files.pythonhosted.org/packages/f1/e9/9c72eceae8439c4f1bdebc4e6b290bf035e3f050a80eeb74abb5e12ef8e2/pymongo-4.13.2-cp313-cp313-manylinux_2_17_x86_64.manylinux2014_x86_64.whl", hash = "sha256:01c184b612f67d5a4c8f864ae7c40b6cc33c0e9bb05e39d08666f8831d120504", size = 1956066, upload-time = "2025-06-16T18:15:42.272Z" },
    { url = "https://files.pythonhosted.org/packages/ac/79/9b019c47923395d5fced03856996465fb9340854b0f5a2ddf16d47e2437c/pymongo-4.13.2-cp313-cp313-manylinux_2_5_i686.manylinux1_i686.manylinux_2_17_i686.manylinux2014_i686.whl", hash = "sha256:ae2ea8c62d5f3c6529407c12471385d9a05f9fb890ce68d64976340c85cd661b", size = 1905642, upload-time = "2025-06-16T18:15:43.978Z" },
    { url = "https://files.pythonhosted.org/packages/93/2f/ebf56c7fa9298fa2f9716e7b66cf62b29e7fc6e11774f3b87f55d214d466/pymongo-4.13.2-cp313-cp313-win32.whl", hash = "sha256:d13556e91c4a8cb07393b8c8be81e66a11ebc8335a40fa4af02f4d8d3b40c8a1", size = 930184, upload-time = "2025-06-16T18:15:46.899Z" },
    { url = "https://files.pythonhosted.org/packages/76/2f/49c35464cbd5d116d950ff5d24b4b20491aaae115d35d40b945c33b29250/pymongo-4.13.2-cp313-cp313-win_amd64.whl", hash = "sha256:cfc69d7bc4d4d5872fd1e6de25e6a16e2372c7d5556b75c3b8e2204dce73e3fb", size = 955111, upload-time = "2025-06-16T18:15:48.85Z" },
    { url = "https://files.pythonhosted.org/packages/57/56/b17c8b5329b1842b7847cf0fa224ef0a272bf2e5126360f4da8065c855a1/pymongo-4.13.2-cp313-cp313t-macosx_10_13_x86_64.whl", hash = "sha256:a457d2ac34c05e9e8a6bb724115b093300bf270f0655fb897df8d8604b2e3700", size = 1022735, upload-time = "2025-06-16T18:15:50.672Z" },
    { url = "https://files.pythonhosted.org/packages/83/e6/66fec65a7919bf5f35be02e131b4dc4bf3152b5e8d78cd04b6d266a44514/pymongo-4.13.2-cp313-cp313t-macosx_11_0_arm64.whl", hash = "sha256:02f131a6e61559613b1171b53fbe21fed64e71b0cb4858c47fc9bc7c8e0e501c", size = 1022740, upload-time = "2025-06-16T18:15:53.218Z" },
    { url = "https://files.pythonhosted.org/packages/17/92/cda7383df0d5e71dc007f172c1ecae6313d64ea05d82bbba06df7f6b3e49/pymongo-4.13.2-cp313-cp313t-manylinux_2_17_aarch64.manylinux2014_aarch64.whl", hash = "sha256:8c942d1c6334e894271489080404b1a2e3b8bd5de399f2a0c14a77d966be5bc9", size = 2282430, upload-time = "2025-06-16T18:15:55.356Z" },
    { url = "https://files.pythonhosted.org/packages/84/da/285e05eb1d617b30dc7a7a98ebeb264353a8903e0e816a4eec6487c81f18/pymongo-4.13.2-cp313-cp313t-manylinux_2_17_ppc64le.manylinux2014_ppc64le.whl", hash = "sha256:850168d115680ab66a0931a6aa9dd98ed6aa5e9c3b9a6c12128049b9a5721bc5", size = 2369470, upload-time = "2025-06-16T18:15:57.5Z" },
    { url = "https://files.pythonhosted.org/packages/89/c0/c0d5eae236de9ca293497dc58fc1e4872382223c28ec223f76afc701392c/pymongo-4.13.2-cp313-cp313t-manylinux_2_17_s390x.manylinux2014_s390x.whl", hash = "sha256:af7dfff90647ee77c53410f7fe8ca4fe343f8b768f40d2d0f71a5602f7b5a541", size = 2328857, upload-time = "2025-06-16T18:15:59.59Z" },
    { url = "https://files.pythonhosted.org/packages/2b/5a/d8639fba60def128ce9848b99c56c54c8a4d0cd60342054cd576f0bfdf26/pymongo-4.13.2-cp313-cp313t-manylinux_2_17_x86_64.manylinux2014_x86_64.whl", hash = "sha256:f8057f9bc9c94a8fd54ee4f5e5106e445a8f406aff2df74746f21c8791ee2403", size = 2280053, upload-time = "2025-06-16T18:16:02.166Z" },
    { url = "https://files.pythonhosted.org/packages/a1/69/d56f0897cc4932a336820c5d2470ffed50be04c624b07d1ad6ea75aaa975/pymongo-4.13.2-cp313-cp313t-manylinux_2_5_i686.manylinux1_i686.manylinux_2_17_i686.manylinux2014_i686.whl", hash = "sha256:51040e1ba78d6671f8c65b29e2864483451e789ce93b1536de9cc4456ede87fa", size = 2219378, upload-time = "2025-06-16T18:16:04.108Z" },
    { url = "https://files.pythonhosted.org/packages/04/1e/427e7f99801ee318b6331062d682d3816d7e1d6b6013077636bd75d49c87/pymongo-4.13.2-cp313-cp313t-win32.whl", hash = "sha256:7ab86b98a18c8689514a9f8d0ec7d9ad23a949369b31c9a06ce4a45dcbffcc5e", size = 979460, upload-time = "2025-06-16T18:16:06.128Z" },
    { url = "https://files.pythonhosted.org/packages/b5/9c/00301a6df26f0f8d5c5955192892241e803742e7c3da8c2c222efabc0df6/pymongo-4.13.2-cp313-cp313t-win_amd64.whl", hash = "sha256:c38168263ed94a250fc5cf9c6d33adea8ab11c9178994da1c3481c2a49d235f8", size = 1011057, upload-time = "2025-06-16T18:16:07.917Z" },
]

[[package]]
name = "pytest"
version = "8.4.1"
source = { registry = "https://pypi.org/simple" }
dependencies = [
    { name = "colorama", marker = "sys_platform == 'win32'" },
    { name = "iniconfig" },
    { name = "packaging" },
    { name = "pluggy" },
    { name = "pygments" },
]
sdist = { url = "https://files.pythonhosted.org/packages/08/ba/45911d754e8eba3d5a841a5ce61a65a685ff1798421ac054f85aa8747dfb/pytest-8.4.1.tar.gz", hash = "sha256:7c67fd69174877359ed9371ec3af8a3d2b04741818c51e5e99cc1742251fa93c", size = 1517714, upload-time = "2025-06-18T05:48:06.109Z" }
wheels = [
    { url = "https://files.pythonhosted.org/packages/29/16/c8a903f4c4dffe7a12843191437d7cd8e32751d5de349d45d3fe69544e87/pytest-8.4.1-py3-none-any.whl", hash = "sha256:539c70ba6fcead8e78eebbf1115e8b589e7565830d7d006a8723f19ac8a0afb7", size = 365474, upload-time = "2025-06-18T05:48:03.955Z" },
]

[[package]]
name = "pytest-asyncio"
version = "1.1.0"
source = { registry = "https://pypi.org/simple" }
dependencies = [
    { name = "pytest" },
]
sdist = { url = "https://files.pythonhosted.org/packages/4e/51/f8794af39eeb870e87a8c8068642fc07bce0c854d6865d7dd0f2a9d338c2/pytest_asyncio-1.1.0.tar.gz", hash = "sha256:796aa822981e01b68c12e4827b8697108f7205020f24b5793b3c41555dab68ea", size = 46652, upload-time = "2025-07-16T04:29:26.393Z" }
wheels = [
    { url = "https://files.pythonhosted.org/packages/c7/9d/bf86eddabf8c6c9cb1ea9a869d6873b46f105a5d292d3a6f7071f5b07935/pytest_asyncio-1.1.0-py3-none-any.whl", hash = "sha256:5fe2d69607b0bd75c656d1211f969cadba035030156745ee09e7d71740e58ecf", size = 15157, upload-time = "2025-07-16T04:29:24.929Z" },
]

[[package]]
name = "pytest-cov"
version = "6.2.1"
source = { registry = "https://pypi.org/simple" }
dependencies = [
    { name = "coverage" },
    { name = "pluggy" },
    { name = "pytest" },
]
sdist = { url = "https://files.pythonhosted.org/packages/18/99/668cade231f434aaa59bbfbf49469068d2ddd945000621d3d165d2e7dd7b/pytest_cov-6.2.1.tar.gz", hash = "sha256:25cc6cc0a5358204b8108ecedc51a9b57b34cc6b8c967cc2c01a4e00d8a67da2", size = 69432, upload-time = "2025-06-12T10:47:47.684Z" }
wheels = [
    { url = "https://files.pythonhosted.org/packages/bc/16/4ea354101abb1287856baa4af2732be351c7bee728065aed451b678153fd/pytest_cov-6.2.1-py3-none-any.whl", hash = "sha256:f5bc4c23f42f1cdd23c70b1dab1bbaef4fc505ba950d53e0081d0730dd7e86d5", size = 24644, upload-time = "2025-06-12T10:47:45.932Z" },
]

[[package]]
name = "python-dotenv"
version = "1.1.1"
source = { registry = "https://pypi.org/simple" }
sdist = { url = "https://files.pythonhosted.org/packages/f6/b0/4bc07ccd3572a2f9df7e6782f52b0c6c90dcbb803ac4a167702d7d0dfe1e/python_dotenv-1.1.1.tar.gz", hash = "sha256:a8a6399716257f45be6a007360200409fce5cda2661e3dec71d23dc15f6189ab", size = 41978, upload-time = "2025-06-24T04:21:07.341Z" }
wheels = [
    { url = "https://files.pythonhosted.org/packages/5f/ed/539768cf28c661b5b068d66d96a2f155c4971a5d55684a514c1a0e0dec2f/python_dotenv-1.1.1-py3-none-any.whl", hash = "sha256:31f23644fe2602f88ff55e1f5c79ba497e01224ee7737937930c448e4d0e24dc", size = 20556, upload-time = "2025-06-24T04:21:06.073Z" },
]

[[package]]
name = "ruff"
version = "0.12.9"
source = { registry = "https://pypi.org/simple" }
sdist = { url = "https://files.pythonhosted.org/packages/4a/45/2e403fa7007816b5fbb324cb4f8ed3c7402a927a0a0cb2b6279879a8bfdc/ruff-0.12.9.tar.gz", hash = "sha256:fbd94b2e3c623f659962934e52c2bea6fc6da11f667a427a368adaf3af2c866a", size = 5254702, upload-time = "2025-08-14T16:08:55.2Z" }
wheels = [
    { url = "https://files.pythonhosted.org/packages/ad/20/53bf098537adb7b6a97d98fcdebf6e916fcd11b2e21d15f8c171507909cc/ruff-0.12.9-py3-none-linux_armv6l.whl", hash = "sha256:fcebc6c79fcae3f220d05585229463621f5dbf24d79fdc4936d9302e177cfa3e", size = 11759705, upload-time = "2025-08-14T16:08:12.968Z" },
    { url = "https://files.pythonhosted.org/packages/20/4d/c764ee423002aac1ec66b9d541285dd29d2c0640a8086c87de59ebbe80d5/ruff-0.12.9-py3-none-macosx_10_12_x86_64.whl", hash = "sha256:aed9d15f8c5755c0e74467731a007fcad41f19bcce41cd75f768bbd687f8535f", size = 12527042, upload-time = "2025-08-14T16:08:16.54Z" },
    { url = "https://files.pythonhosted.org/packages/8b/45/cfcdf6d3eb5fc78a5b419e7e616d6ccba0013dc5b180522920af2897e1be/ruff-0.12.9-py3-none-macosx_11_0_arm64.whl", hash = "sha256:5b15ea354c6ff0d7423814ba6d44be2807644d0c05e9ed60caca87e963e93f70", size = 11724457, upload-time = "2025-08-14T16:08:18.686Z" },
    { url = "https://files.pythonhosted.org/packages/72/e6/44615c754b55662200c48bebb02196dbb14111b6e266ab071b7e7297b4ec/ruff-0.12.9-py3-none-manylinux_2_17_aarch64.manylinux2014_aarch64.whl", hash = "sha256:d596c2d0393c2502eaabfef723bd74ca35348a8dac4267d18a94910087807c53", size = 11949446, upload-time = "2025-08-14T16:08:21.059Z" },
    { url = "https://files.pythonhosted.org/packages/fd/d1/9b7d46625d617c7df520d40d5ac6cdcdf20cbccb88fad4b5ecd476a6bb8d/ruff-0.12.9-py3-none-manylinux_2_17_armv7l.manylinux2014_armv7l.whl", hash = "sha256:1b15599931a1a7a03c388b9c5df1bfa62be7ede6eb7ef753b272381f39c3d0ff", size = 11566350, upload-time = "2025-08-14T16:08:23.433Z" },
    { url = "https://files.pythonhosted.org/packages/59/20/b73132f66f2856bc29d2d263c6ca457f8476b0bbbe064dac3ac3337a270f/ruff-0.12.9-py3-none-manylinux_2_17_i686.manylinux2014_i686.whl", hash = "sha256:3d02faa2977fb6f3f32ddb7828e212b7dd499c59eb896ae6c03ea5c303575756", size = 13270430, upload-time = "2025-08-14T16:08:25.837Z" },
    { url = "https://files.pythonhosted.org/packages/a2/21/eaf3806f0a3d4c6be0a69d435646fba775b65f3f2097d54898b0fd4bb12e/ruff-0.12.9-py3-none-manylinux_2_17_ppc64.manylinux2014_ppc64.whl", hash = "sha256:17d5b6b0b3a25259b69ebcba87908496e6830e03acfb929ef9fd4c58675fa2ea", size = 14264717, upload-time = "2025-08-14T16:08:27.907Z" },
    { url = "https://files.pythonhosted.org/packages/d2/82/1d0c53bd37dcb582b2c521d352fbf4876b1e28bc0d8894344198f6c9950d/ruff-0.12.9-py3-none-manylinux_2_17_ppc64le.manylinux2014_ppc64le.whl", hash = "sha256:72db7521860e246adbb43f6ef464dd2a532ef2ef1f5dd0d470455b8d9f1773e0", size = 13684331, upload-time = "2025-08-14T16:08:30.352Z" },
    { url = "https://files.pythonhosted.org/packages/3b/2f/1c5cf6d8f656306d42a686f1e207f71d7cebdcbe7b2aa18e4e8a0cb74da3/ruff-0.12.9-py3-none-manylinux_2_17_s390x.manylinux2014_s390x.whl", hash = "sha256:a03242c1522b4e0885af63320ad754d53983c9599157ee33e77d748363c561ce", size = 12739151, upload-time = "2025-08-14T16:08:32.55Z" },
    { url = "https://files.pythonhosted.org/packages/47/09/25033198bff89b24d734e6479e39b1968e4c992e82262d61cdccaf11afb9/ruff-0.12.9-py3-none-manylinux_2_17_x86_64.manylinux2014_x86_64.whl", hash = "sha256:9fc83e4e9751e6c13b5046d7162f205d0a7bac5840183c5beebf824b08a27340", size = 12954992, upload-time = "2025-08-14T16:08:34.816Z" },
    { url = "https://files.pythonhosted.org/packages/52/8e/d0dbf2f9dca66c2d7131feefc386523404014968cd6d22f057763935ab32/ruff-0.12.9-py3-none-manylinux_2_31_riscv64.whl", hash = "sha256:881465ed56ba4dd26a691954650de6ad389a2d1fdb130fe51ff18a25639fe4bb", size = 12899569, upload-time = "2025-08-14T16:08:36.852Z" },
    { url = "https://files.pythonhosted.org/packages/a0/bd/b614d7c08515b1428ed4d3f1d4e3d687deffb2479703b90237682586fa66/ruff-0.12.9-py3-none-musllinux_1_2_aarch64.whl", hash = "sha256:43f07a3ccfc62cdb4d3a3348bf0588358a66da756aa113e071b8ca8c3b9826af", size = 11751983, upload-time = "2025-08-14T16:08:39.314Z" },
    { url = "https://files.pythonhosted.org/packages/58/d6/383e9f818a2441b1a0ed898d7875f11273f10882f997388b2b51cb2ae8b5/ruff-0.12.9-py3-none-musllinux_1_2_armv7l.whl", hash = "sha256:07adb221c54b6bba24387911e5734357f042e5669fa5718920ee728aba3cbadc", size = 11538635, upload-time = "2025-08-14T16:08:41.297Z" },
    { url = "https://files.pythonhosted.org/packages/20/9c/56f869d314edaa9fc1f491706d1d8a47747b9d714130368fbd69ce9024e9/ruff-0.12.9-py3-none-musllinux_1_2_i686.whl", hash = "sha256:f5cd34fabfdea3933ab85d72359f118035882a01bff15bd1d2b15261d85d5f66", size = 12534346, upload-time = "2025-08-14T16:08:43.39Z" },
    { url = "https://files.pythonhosted.org/packages/bd/4b/d8b95c6795a6c93b439bc913ee7a94fda42bb30a79285d47b80074003ee7/ruff-0.12.9-py3-none-musllinux_1_2_x86_64.whl", hash = "sha256:f6be1d2ca0686c54564da8e7ee9e25f93bdd6868263805f8c0b8fc6a449db6d7", size = 13017021, upload-time = "2025-08-14T16:08:45.889Z" },
    { url = "https://files.pythonhosted.org/packages/c7/c1/5f9a839a697ce1acd7af44836f7c2181cdae5accd17a5cb85fcbd694075e/ruff-0.12.9-py3-none-win32.whl", hash = "sha256:cc7a37bd2509974379d0115cc5608a1a4a6c4bff1b452ea69db83c8855d53f93", size = 11734785, upload-time = "2025-08-14T16:08:48.062Z" },
    { url = "https://files.pythonhosted.org/packages/fa/66/cdddc2d1d9a9f677520b7cfc490d234336f523d4b429c1298de359a3be08/ruff-0.12.9-py3-none-win_amd64.whl", hash = "sha256:6fb15b1977309741d7d098c8a3cb7a30bc112760a00fb6efb7abc85f00ba5908", size = 12840654, upload-time = "2025-08-14T16:08:50.158Z" },
    { url = "https://files.pythonhosted.org/packages/ac/fd/669816bc6b5b93b9586f3c1d87cd6bc05028470b3ecfebb5938252c47a35/ruff-0.12.9-py3-none-win_arm64.whl", hash = "sha256:63c8c819739d86b96d500cce885956a1a48ab056bbcbc61b747ad494b2485089", size = 11949623, upload-time = "2025-08-14T16:08:52.233Z" },
]

[[package]]
name = "sniffio"
version = "1.3.1"
source = { registry = "https://pypi.org/simple" }
sdist = { url = "https://files.pythonhosted.org/packages/a2/87/a6771e1546d97e7e041b6ae58d80074f81b7d5121207425c964ddf5cfdbd/sniffio-1.3.1.tar.gz", hash = "sha256:f4324edc670a0f49750a81b895f35c3adb843cca46f0530f79fc1babb23789dc", size = 20372, upload-time = "2024-02-25T23:20:04.057Z" }
wheels = [
    { url = "https://files.pythonhosted.org/packages/e9/44/75a9c9421471a6c4805dbf2356f7c181a29c1879239abab1ea2cc8f38b40/sniffio-1.3.1-py3-none-any.whl", hash = "sha256:2f6da418d1f1e0fddd844478f41680e794e6051915791a034ff65e5f100525a2", size = 10235, upload-time = "2024-02-25T23:20:01.196Z" },
]

[[package]]
name = "starlette"
version = "0.47.2"
source = { registry = "https://pypi.org/simple" }
dependencies = [
    { name = "anyio" },
    { name = "typing-extensions", marker = "python_full_version < '3.13'" },
]
sdist = { url = "https://files.pythonhosted.org/packages/04/57/d062573f391d062710d4088fa1369428c38d51460ab6fedff920efef932e/starlette-0.47.2.tar.gz", hash = "sha256:6ae9aa5db235e4846decc1e7b79c4f346adf41e9777aebeb49dfd09bbd7023d8", size = 2583948, upload-time = "2025-07-20T17:31:58.522Z" }
wheels = [
    { url = "https://files.pythonhosted.org/packages/f7/1f/b876b1f83aef204198a42dc101613fefccb32258e5428b5f9259677864b4/starlette-0.47.2-py3-none-any.whl", hash = "sha256:c5847e96134e5c5371ee9fac6fdf1a67336d5815e09eb2a01fdb57a351ef915b", size = 72984, upload-time = "2025-07-20T17:31:56.738Z" },
]

[[package]]
name = "state-manager"
version = "0.1.0"
source = { virtual = "." }
dependencies = [
    { name = "beanie" },
    { name = "cryptography" },
    { name = "fastapi" },
    { name = "httpx" },
    { name = "json-schema-to-pydantic" },
    { name = "pytest-cov" },
    { name = "python-dotenv" },
    { name = "structlog" },
    { name = "uvicorn" },
]

[package.dev-dependencies]
dev = [
    { name = "pytest" },
    { name = "pytest-asyncio" },
<<<<<<< HEAD
    { name = "pytest-cov" },
=======
>>>>>>> ddefa402
    { name = "ruff" },
]

[package.metadata]
requires-dist = [
    { name = "beanie", specifier = ">=2.0.0" },
    { name = "cryptography", specifier = ">=45.0.5" },
    { name = "fastapi", specifier = ">=0.116.1" },
    { name = "httpx", specifier = ">=0.28.1" },
    { name = "json-schema-to-pydantic", specifier = ">=0.4.1" },
    { name = "pytest-cov", specifier = ">=6.2.1" },
    { name = "python-dotenv", specifier = ">=1.1.1" },
    { name = "structlog", specifier = ">=25.4.0" },
    { name = "uvicorn", specifier = ">=0.35.0" },
]

[package.metadata.requires-dev]
dev = [
    { name = "pytest", specifier = ">=8.0.0" },
    { name = "pytest-asyncio", specifier = ">=0.24.0" },
<<<<<<< HEAD
    { name = "pytest-cov", specifier = ">=6.2.1" },
=======
>>>>>>> ddefa402
    { name = "ruff", specifier = ">=0.12.5" },
]

[[package]]
name = "structlog"
version = "25.4.0"
source = { registry = "https://pypi.org/simple" }
sdist = { url = "https://files.pythonhosted.org/packages/79/b9/6e672db4fec07349e7a8a8172c1a6ae235c58679ca29c3f86a61b5e59ff3/structlog-25.4.0.tar.gz", hash = "sha256:186cd1b0a8ae762e29417095664adf1d6a31702160a46dacb7796ea82f7409e4", size = 1369138, upload-time = "2025-06-02T08:21:12.971Z" }
wheels = [
    { url = "https://files.pythonhosted.org/packages/a0/4a/97ee6973e3a73c74c8120d59829c3861ea52210667ec3e7a16045c62b64d/structlog-25.4.0-py3-none-any.whl", hash = "sha256:fe809ff5c27e557d14e613f45ca441aabda051d119ee5a0102aaba6ce40eed2c", size = 68720, upload-time = "2025-06-02T08:21:11.43Z" },
]

[[package]]
name = "typing-extensions"
version = "4.14.1"
source = { registry = "https://pypi.org/simple" }
sdist = { url = "https://files.pythonhosted.org/packages/98/5a/da40306b885cc8c09109dc2e1abd358d5684b1425678151cdaed4731c822/typing_extensions-4.14.1.tar.gz", hash = "sha256:38b39f4aeeab64884ce9f74c94263ef78f3c22467c8724005483154c26648d36", size = 107673, upload-time = "2025-07-04T13:28:34.16Z" }
wheels = [
    { url = "https://files.pythonhosted.org/packages/b5/00/d631e67a838026495268c2f6884f3711a15a9a2a96cd244fdaea53b823fb/typing_extensions-4.14.1-py3-none-any.whl", hash = "sha256:d1e1e3b58374dc93031d6eda2420a48ea44a36c2b4766a4fdeb3710755731d76", size = 43906, upload-time = "2025-07-04T13:28:32.743Z" },
]

[[package]]
name = "typing-inspection"
version = "0.4.1"
source = { registry = "https://pypi.org/simple" }
dependencies = [
    { name = "typing-extensions" },
]
sdist = { url = "https://files.pythonhosted.org/packages/f8/b1/0c11f5058406b3af7609f121aaa6b609744687f1d158b3c3a5bf4cc94238/typing_inspection-0.4.1.tar.gz", hash = "sha256:6ae134cc0203c33377d43188d4064e9b357dba58cff3185f22924610e70a9d28", size = 75726, upload-time = "2025-05-21T18:55:23.885Z" }
wheels = [
    { url = "https://files.pythonhosted.org/packages/17/69/cd203477f944c353c31bade965f880aa1061fd6bf05ded0726ca845b6ff7/typing_inspection-0.4.1-py3-none-any.whl", hash = "sha256:389055682238f53b04f7badcb49b989835495a96700ced5dab2d8feae4b26f51", size = 14552, upload-time = "2025-05-21T18:55:22.152Z" },
]

[[package]]
name = "uvicorn"
version = "0.35.0"
source = { registry = "https://pypi.org/simple" }
dependencies = [
    { name = "click" },
    { name = "h11" },
]
sdist = { url = "https://files.pythonhosted.org/packages/5e/42/e0e305207bb88c6b8d3061399c6a961ffe5fbb7e2aa63c9234df7259e9cd/uvicorn-0.35.0.tar.gz", hash = "sha256:bc662f087f7cf2ce11a1d7fd70b90c9f98ef2e2831556dd078d131b96cc94a01", size = 78473, upload-time = "2025-06-28T16:15:46.058Z" }
wheels = [
    { url = "https://files.pythonhosted.org/packages/d2/e2/dc81b1bd1dcfe91735810265e9d26bc8ec5da45b4c0f6237e286819194c3/uvicorn-0.35.0-py3-none-any.whl", hash = "sha256:197535216b25ff9b785e29a0b79199f55222193d47f820816e7da751e9bc8d4a", size = 66406, upload-time = "2025-06-28T16:15:44.816Z" },
]<|MERGE_RESOLUTION|>--- conflicted
+++ resolved
@@ -555,10 +555,6 @@
 dev = [
     { name = "pytest" },
     { name = "pytest-asyncio" },
-<<<<<<< HEAD
-    { name = "pytest-cov" },
-=======
->>>>>>> ddefa402
     { name = "ruff" },
 ]
 
@@ -579,10 +575,6 @@
 dev = [
     { name = "pytest", specifier = ">=8.0.0" },
     { name = "pytest-asyncio", specifier = ">=0.24.0" },
-<<<<<<< HEAD
-    { name = "pytest-cov", specifier = ">=6.2.1" },
-=======
->>>>>>> ddefa402
     { name = "ruff", specifier = ">=0.12.5" },
 ]
 
